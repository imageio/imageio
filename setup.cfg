--- conflicted
+++ resolved
@@ -1,12 +1,8 @@
 [flake8]
 max-line-length = 88
 extend-ignore = E203, W503, E501
-<<<<<<< HEAD
-exclude = .venv
-=======
 exclude =
     .venv/
->>>>>>> e9e38653
 
 [semantic_release]
 branch = master
