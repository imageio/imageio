""" Test imageio avbin functionality.
"""

from pytest import raises
from imageio.testing import run_tests_if_main, get_test_dir

import imageio
from imageio import core
from imageio.core import get_remote_file


test_dir = get_test_dir()


_prepared = None


def test_read():
    reader = imageio.read(get_remote_file('images/cockatoo.mp4', 
                                          force_download='2014-11-05'))
    assert reader.get_length() == 280
    assert 'fps' in reader.get_meta_data()
    assert not reader.format.can_save(core.Request('test.mp4', 'wI'))
    
    for i in range(10):
<<<<<<< HEAD
        im = reader.get_next_data()
        assert im.shape == (720, 1280, 3)
        if i > 5:
            # Weird, avbin seems to need some time to warm up?
            assert im.mean() > 0
=======
        mean = reader.get_next_data().mean()
        assert mean > 100 and mean < 115
>>>>>>> 440a3ff3
    
    # We can rewind
    reader.get_next_data()
    
    # But not seek
    with raises(IndexError):    
        reader.get_data(1)


def test_reader_more():
    
    fname1 = get_remote_file('images/cockatoo.mp4')
    fname3 = fname1[:-4] + '.stub.mp4'
    
    # Get meta data
    R = imageio.read(fname1, 'avbin', loop=True)
    meta = R.get_meta_data()
    assert isinstance(meta, dict)
    assert 'fps' in meta
    R.close()
    
    # Read all frames and test length
    R = imageio.read(get_remote_file('images/realshort.mp4'), 'avbin')
    count = 0
    while True:
        try:
            R.get_next_data()
        except IndexError:
            break
        else:
            count += 1
    assert count == len(R)
    assert count in (35, 36)  # allow one frame off size that we know
    # Test index error -1
    raises(IndexError, R.get_data, -1)
    
    # Test  loop
    R = imageio.read(get_remote_file('images/realshort.mp4'), 'avbin', loop=1)
    im1 = R.get_next_data()
    for i in range(1, len(R)):
        R.get_next_data()
    im2 = R.get_next_data()
    im3 = R.get_data(0)
    assert (im1 == im2).all()
    assert (im1 == im3).all()
    R.close()
    
    # Read invalid
    open(fname3, 'wb')
    raises(IOError, imageio.read, fname3, 'avbin')


def test_read_format():
    reader = imageio.read(get_remote_file('images/cockatoo.mp4'), 
                          videoformat='mp4')
    for i in range(10):
        mean = reader.get_next_data().mean()
        assert mean > 100 and mean < 115
 
 
def test_stream():
    with raises(IOError):
        imageio.read(get_remote_file('images/cockatoo.mp4'), stream=5)
  
  
def test_invalidfile():
    filename = test_dir+'/empty.mp4'
    with open(filename, 'w'):
        pass
    
    with raises(IOError):
        imageio.read(filename)
    
    # Check AVbinResult
    imageio.plugins.avbin.AVbinResult(imageio.plugins.avbin.AVBIN_RESULT_OK)
    for i in (2, 3, 4):
        with raises(RuntimeError):
            imageio.plugins.avbin.AVbinResult(i)


def test_format_selection():
    # AVBIN is default format for reading video
    
    F = imageio.formats['AVBIN']
    assert F.name == 'AVBIN'
    
    R = imageio.read(get_remote_file('images/cockatoo.mp4'))
    assert R.format is F
    assert imageio.formats['.mp4'] is F


def show():
    reader = imageio.read('cockatoo.mp4')
    for i in range(10):
        reader.get_next_data()
       
    import pylab
    pylab.ion()
    pylab.show(reader.get_next_data())


def show_in_visvis():
    reader = imageio.read('cockatoo.mp4', 'avbin')
    #reader = imageio.read('<video0>')
    
    import visvis as vv
    im = reader.get_next_data()
    f = vv.clf()
    f.title = reader.format.name
    t = vv.imshow(im, clim=(0, 255))
    
    while not f._destroyed:
        t.SetData(reader.get_next_data())
        vv.processEvents()
    

run_tests_if_main()<|MERGE_RESOLUTION|>--- conflicted
+++ resolved
@@ -23,16 +23,9 @@
     assert not reader.format.can_save(core.Request('test.mp4', 'wI'))
     
     for i in range(10):
-<<<<<<< HEAD
         im = reader.get_next_data()
         assert im.shape == (720, 1280, 3)
-        if i > 5:
-            # Weird, avbin seems to need some time to warm up?
-            assert im.mean() > 0
-=======
-        mean = reader.get_next_data().mean()
-        assert mean > 100 and mean < 115
->>>>>>> 440a3ff3
+        assert im.mean() > 100 and im.mean() < 115
     
     # We can rewind
     reader.get_next_data()
