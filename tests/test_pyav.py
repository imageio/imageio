--- conflicted
+++ resolved
@@ -569,7 +569,6 @@
     assert np.max(np.diff(key_dist)) <= 5
 
 
-<<<<<<< HEAD
 def test_iter_audio(test_images: Path):
     video_path = str(test_images / "realshort.mp4")
 
@@ -638,7 +637,8 @@
 
     assert in_data.shape == out_data.shape
     assert np.allclose(in_data, out_data, atol=0.005)  # Lossy conversion.
-=======
+
+
 def test_trim_filter(test_images):
     # this is a regression test for:
     # https://github.com/imageio/imageio/issues/951
@@ -648,5 +648,4 @@
         filter_sequence=[("trim", {"start": "00:00:01", "end": "00:00:02"})],
     )
 
-    assert frames.shape == (20, 720, 1280, 3)
->>>>>>> 938de2dd
+    assert frames.shape == (20, 720, 1280, 3)