""" Test imageio core functionality.
"""

import os
import sys
import time
import shutil
import random
import tempfile
import ctypes.util
from io import BytesIO
from zipfile import ZipFile

import numpy as np
import pytest

from pytest import raises, skip

from imageio.core.functions import to_nbytes
from imageio.testing import run_tests_if_main, get_test_dir, need_internet

import imageio
import imageio as iio
from imageio import core
from imageio.core import Request
from imageio.core import get_remote_file, IS_PYPY
from imageio.core.request import Mode


try:
    from pathlib import Path
except ImportError:
    Path = None

test_dir = get_test_dir()


def test_fetching():
    """ Test fetching of files """

    need_internet()

    # Clear image files
    if os.path.isdir(test_dir):
        shutil.rmtree(test_dir)

    # This should download the file (force download, because local cache)
    fname1 = get_remote_file("images/chelsea.png", test_dir, True)
    mtime1 = os.path.getmtime(fname1)
    # This should reuse it
    fname2 = get_remote_file("images/chelsea.png", test_dir)
    mtime2 = os.path.getmtime(fname2)
    # This should overwrite
    fname3 = get_remote_file("images/chelsea.png", test_dir, True)
    mtime3 = os.path.getmtime(fname3)
    # This should too (update this if imageio is still around in 1000 years)
    fname4 = get_remote_file("images/chelsea.png", test_dir, "3014-01-01")
    mtime4 = os.path.getmtime(fname4)
    # This should not
    fname5 = get_remote_file("images/chelsea.png", test_dir, "2014-01-01")
    mtime5 = os.path.getmtime(fname4)
    #
    assert os.path.isfile(fname1)
    assert fname1 == fname2
    assert fname1 == fname3
    assert fname1 == fname4
    assert fname1 == fname5
    if not sys.platform.startswith("darwin"):
        # weird, but these often fail on my osx VM
        assert mtime1 == mtime2
        assert mtime1 < mtime3
        assert mtime3 < mtime4
        assert mtime4 == mtime5

    # Test failures
    _urlopen = core.fetching.urlopen
    _chunk_read = core.fetching._chunk_read
    #
    raises(IOError, get_remote_file, "this_does_not_exist", test_dir)
    #
    try:
        core.fetching.urlopen = None
        raises(IOError, get_remote_file, "images/chelsea.png", None, True)
    finally:
        core.fetching.urlopen = _urlopen
    #
    try:
        core.fetching._chunk_read = None
        raises(IOError, get_remote_file, "images/chelsea.png", None, True)
    finally:
        core.fetching._chunk_read = _chunk_read
    #
    try:
        os.environ["IMAGEIO_NO_INTERNET"] = "1"
        raises(IOError, get_remote_file, "images/chelsea.png", None, True)
    finally:
        del os.environ["IMAGEIO_NO_INTERNET"]
    # Coverage miss
    assert "0 bytes" == core.fetching._sizeof_fmt(0)


def test_findlib1():

    # Lib name would need to be "libc.so.5", or "libc.so.6", or ...
    # Meh, just skip
    skip("always skip, is tested implicitly anyway")

    if not sys.platform.startswith("linux"):
        skip("test on linux only")

    # Candidate libs for common lib (note, this runs only on linux)
    dirs, paths = core.findlib.generate_candidate_libs(["libc"])
    assert paths


def test_findlib2():

    if not sys.platform.startswith("linux"):
        skip("test on linux only")

    need_internet()  # need our own version of FI to test this bit

    # Candidate libs for common freeimage
    fi_dir = os.path.join(core.appdata_dir("imageio"), "freeimage")
    if not os.path.isdir(fi_dir):
        os.mkdir(fi_dir)
    dirs, paths = core.findlib.generate_candidate_libs(["libfreeimage"], [fi_dir])
    # assert fi_dir in dirs -> Cannot test: lib may not exist

    open(os.path.join(fi_dir, "notalib.test.so"), "wb")

    # Loading libs
    gllib = ctypes.util.find_library("GL")
    core.load_lib([gllib], [])
    # Fail
    raises(ValueError, core.load_lib, [], [])  # Nothing given
    raises(ValueError, core.load_lib, ["", None], [])  # Nothing given
    raises(OSError, core.load_lib, ["thislibdoesnotexist_foobar"], [])
    raises(OSError, core.load_lib, [], ["notalib"], [fi_dir])


def test_request():
    """ Test request object """

    # Check uri-type, this is not a public property, so we test the private
    R = Request("http://example.com", "ri")
    assert R._uri_type == core.request.URI_HTTP
    R = Request("ftp://example.com", "ri")
    assert R._uri_type == core.request.URI_FTP
    R = Request("file://~/foo.png", "wi")
    assert R._uri_type == core.request.URI_FILENAME
    R = Request("<video0>", "rI")
    assert R._uri_type == core.request.URI_BYTES
    R = Request(imageio.RETURN_BYTES, "wi")
    assert R._uri_type == core.request.URI_BYTES
    #
    fname = get_remote_file("images/chelsea.png", test_dir)
    R = Request(fname, "ri")
    assert R._uri_type == core.request.URI_FILENAME
    R = Request("~/filethatdoesnotexist", "wi")
    assert R._uri_type == core.request.URI_FILENAME  # Too short to be bytes
    R = Request(b"x" * 600, "ri")
    assert R._uri_type == core.request.URI_BYTES
    R = Request(sys.stdin, "ri")
    assert R._uri_type == core.request.URI_FILE
    R = Request(sys.stdout, "wi")
    assert R._uri_type == core.request.URI_FILE
    # exapand user dir
    R = Request("~/foo", "wi")
    assert R.filename == os.path.expanduser("~/foo").replace("/", os.path.sep)
    # zip file
    R = Request("~/bar.zip/spam.png", "wi")
    assert R._uri_type == core.request.URI_ZIPPED

    # Test failing inits
    raises(ValueError, Request, "/some/file", None)  # mode must be str
    raises(ValueError, Request, "/some/file", 3)  # mode must be str
    raises(ValueError, Request, "/some/file", "")  # mode must be len 2
    raises(ValueError, Request, "/some/file", "r")  # mode must be len 2
    raises(ValueError, Request, "/some/file", "rii")  # mode must be len 2
    raises(ValueError, Request, "/some/file", "xi")  # mode[0] must be in rw
    raises(ValueError, Request, "/some/file", "rx")  # mode[1] must be in iIvV?
    #
    raises(IOError, Request, ["invalid", "uri"] * 10, "ri")  # invalid uri
    raises(IOError, Request, 4, "ri")  # invalid uri
    # nonexistent reads
    raises(FileNotFoundError, Request, "/does/not/exist", "ri")
    raises(FileNotFoundError, Request, "/does/not/exist.zip/spam.png", "ri")
    if Path is not None:
        raises(FileNotFoundError, Request, Path("/does/not/exist"), "ri")
    raises(IOError, Request, "http://example.com", "wi")  # no writing here
    # write dir nonexist
    raises(FileNotFoundError, Request, "/does/not/exist.png", "wi")
    if Path is not None:
        raises(FileNotFoundError, Request, Path("/does/not/exist.png"), "wi")

    # Test auto-download
    R = Request("imageio:chelsea.png", "ri")
    assert R.filename == get_remote_file("images/chelsea.png")
    #
    R = Request("imageio:chelsea.zip/chelsea.png", "ri")
    assert R._filename_zip[0] == get_remote_file("images/chelsea.zip")
    assert R.filename == get_remote_file("images/chelsea.zip") + "/chelsea.png"

    # Test zip false-positive detection
    with tempfile.TemporaryDirectory() as tmp_path:
        bait_zip = os.path.join(tmp_path, "test.zip")
        os.mkdir(bait_zip)
        file_path = os.path.join(bait_zip, "foo.jpg")
        chelsia = get_remote_file("images/chelsea.png")
        shutil.copy(chelsia, file_path)

        R = Request(file_path, "ri")
        assert R._uri_type == core.request.URI_FILENAME


def test_request_read_sources():

    # Make an image available in many ways
    fname = "images/chelsea.png"
    filename = get_remote_file(fname, test_dir)
    bytes = open(filename, "rb").read()
    #
    burl = "https://raw.githubusercontent.com/imageio/imageio-binaries/master/"
    zipfilename = os.path.join(test_dir, "test1.zip")
    with ZipFile(zipfilename, "w") as zf:
        zf.writestr(fname, bytes)

    has_inet = os.getenv("IMAGEIO_NO_INTERNET", "") not in ("1", "yes", "true")

    # Read that image from these different sources. Read data from file
    # and from local file (the two main plugin-facing functions)
    for file_or_filename in range(2):
        for check_first_bytes in range(2):

            # Define uris to test. Define inside loop, since we need fresh files
            uris = [
                filename,
                os.path.join(zipfilename, fname),
                bytes,
                memoryview(bytes),
                open(filename, "rb"),
            ]
            if has_inet:
                uris.append(burl + fname)

            for uri in uris:
                R = Request(uri, "ri")
                if check_first_bytes:
                    first_bytes = R.firstbytes
                if file_or_filename == 0:
                    all_bytes = R.get_file().read()
                else:
                    with open(R.get_local_filename(), "rb") as f:
                        all_bytes = f.read()
                R.finish()
                assert bytes == all_bytes
                if check_first_bytes:
                    assert len(first_bytes) > 0
                    assert all_bytes.startswith(first_bytes)


def test_request_save_sources():

    # Get test data
    fname = "images/chelsea.png"
    filename = get_remote_file(fname, test_dir)
    with open(filename, "rb") as f:
        bytes = f.read()
    assert len(bytes) > 0

    # Prepare destinations
    fname2 = fname + ".out"
    filename2 = os.path.join(test_dir, fname2)
    zipfilename2 = os.path.join(test_dir, "test2.zip")
    file2 = None

    # Write an image into many different destinations
    # Do once via file and ones via local filename
    for file_or_filename in range(2):
        # Clear destinations
        for xx in (filename2, zipfilename2):
            if os.path.isfile(xx):
                os.remove(xx)
        file2 = BytesIO()
        # Write to four destinations
        for uri in (
            filename2,
            os.path.join(zipfilename2, fname2),
            file2,
            imageio.RETURN_BYTES,  # This one last to fill `res`
        ):
            R = Request(uri, "wi")
            if file_or_filename == 0:
                R.get_file().write(bytes)  # via file
            else:
                with open(R.get_local_filename(), "wb") as f:
                    f.write(bytes)  # via local
            R.finish()
            res = R.get_result()
        # Test four results
        with open(filename2, "rb") as f:
            assert f.read() == bytes
        with ZipFile(zipfilename2, "r") as zf:
            assert zf.open(fname2).read() == bytes
        assert file2.getvalue() == bytes
        assert res == bytes


def test_request_seekable_file_object():
    SeekableFileObject = imageio.core.request.SeekableFileObject
    data = bytes([int(random.uniform(0, 255)) for i in range(100)])
    f1 = BytesIO(data)
    f2 = SeekableFileObject(f1)

    # Test all kinds of seeks, reads and tells
    resses = []
    for f in (f1, f2):
        (f1.seek(0), f2.seek(0))
        res = [
            f.read(8),
            f.tell(),
            f.seek(0),
            f.tell(),
            f.read(8),
            f.read(),
            f.seek(20, 1),
            f.read(8),
            f.seek(10, 2),
            f.read(8),
            f.seek(-10, 2),
            f.read(8),
            f.seek(-20, 2),
            f.tell(),
            f.read(8),
            f.read(0),
            f.read(-1),
        ]
        resses.append(res)
    assert resses[0] == resses[1]

    # Test out of bounds
    for f in (f1, f2):
        # Align them
        (f1.seek(0), f2.seek(0))
        f.seek(3)
        assert f.tell() == 3
        with raises(ValueError):
            f.seek(-10)
        assert f.tell() == 3
        f.seek(-10, 1)  # no raise!
        assert f.tell() == 0
        f.seek(-10, 2)
        assert f.tell() == 90
        f.seek(10, 2)
        assert f.tell() == 110
        assert f.read(1) == b""
        f.seek(20, 1)
        assert f.tell() == 130
        f.seek(150)
        assert f.tell() == 150


def test_request_file_no_seek():
    class File:
        def read(self, n):
            return b"\x00" * n

        def seek(self, i):
            raise IOError("Not supported")

        def tell(self):
            raise Exception("Not supported")

        def close(self):
            pass

    R = Request(File(), "ri")
    with raises(IOError):
        R.firstbytes


def test_util_image():
    meta = {"foo": 3, "bar": {"spam": 1, "eggs": 2}}
    # Image
    a = np.zeros((10, 10))
    im = core.util.Image(a, meta)
    isinstance(im, np.ndarray)
    isinstance(im.meta, dict)
    assert str(im) == str(a)
    # Preserve after copy
    im2 = core.util.Image(im)
    assert isinstance(im2, core.util.Image)
    assert im2.meta == im.meta
    # Preserve after action
    im2 = im + 1
    assert isinstance(im2, core.util.Image)
    assert im2.meta == im.meta
    # Turn to normal array / scalar if shape none
    im2 = im.sum(0)
    if not IS_PYPY:  # known fail on Pypy
        assert not isinstance(im2, core.util.Image)
    s = im.sum()
    assert not isinstance(s, core.util.Image)
    # Repr !! no more
    # assert '2D image' in repr(core.util.Image(np.zeros((10, 10))))
    # assert '2D image' in repr(core.util.Image(np.zeros((10, 10, 3))))
    # assert '3D image' in repr(core.util.Image(np.zeros((10, 10, 10))))
    # Fail
    raises(ValueError, core.util.Image, 3)  # not a ndarray
    raises(ValueError, core.util.Image, a, 3)  # not a dict


def test_util_dict():
    # Dict class
    D = core.Dict()
    D["foo"] = 1
    D["bar"] = 2
    D["spam"] = 3
    assert list(D.values()) == [1, 2, 3]
    #
    assert D.spam == 3
    D.spam = 4
    assert D["spam"] == 4
    # Can still use copy etc.
    assert D.copy() == D
    assert "spam" in D.keys()
    # Can also insert non-identifiers
    D[3] = "not an identifier"
    D["34a"] = "not an identifier"
    D[None] = "not an identifier"
    # dir
    names = dir(D)
    assert "foo" in names
    assert "spam" in names
    assert 3 not in names
    assert "34a" not in names
    # Fail
    raises(AttributeError, D.__setattr__, "copy", False)  # reserved
    raises(AttributeError, D.__getattribute__, "notinD")


def test_util_get_platform():
    # Test get_platform
    platforms = "win32", "win64", "linux32", "linux64", "osx32", "osx64"
    assert core.get_platform() in platforms


def test_util_asarray():
    # Test asarray
    im1 = core.asarray([[1, 2, 3], [4, 5, 6]])
    im2 = im1.view(type=core.Image)
    im3 = core.asarray(im2)
    assert type(im2) != np.ndarray
    assert type(im3) == np.ndarray
    if not IS_PYPY:
        for i in (1, 2, 3):
            im1[0, 0] = i
            assert im2[0, 0] == i
            assert im3[0, 0] == i


def test_util_progres_bar(sleep=0):
    """ Test the progress bar """
    # This test can also be run on itself to *see* the result

    # Progress bar
    for Progress in (core.StdoutProgressIndicator, core.BaseProgressIndicator):
        B = Progress("test")
        assert B.status() == 0
        B.start(max=20)
        assert B.status() == 1
        B.start("Run to 10", max=10)  # Restart
        for i in range(8):
            time.sleep(sleep)
            B.set_progress(i)
            assert B._progress == i
        B.increase_progress(1)
        assert B._progress == i + 1
        B.finish()
        assert B.status() == 2
        # Without max
        B.start("Run without max int")
        for i in range(15):
            time.sleep(sleep)
            B.set_progress(i)
        B.start("Run without float")
        for i in range(15):
            time.sleep(sleep)
            B.set_progress(i + 0.1)
        B.start("Run without progress")
        for i in range(15):
            time.sleep(sleep)
            B.set_progress(0)
        B.write("some message")
        B.fail("arg")
        assert B.status() == 3
        # Perc
        B.start("Run percentage", unit="%", max=100)  # Restart
        for i in range(0, 101, 5):
            time.sleep(sleep)
            B.set_progress(i)
        B.finish("Done")
        if sleep:
            return


def test_util_image_as_uint():
    """ Tests the various type conversions when writing to uint"""
    raises(ValueError, core.image_as_uint, 4)
    raises(ValueError, core.image_as_uint, "not an image")
    raises(ValueError, core.image_as_uint, np.array([0, 1]), bitdepth=13)
    raises(ValueError, core.image_as_uint, np.array([0.0, np.inf], "float32"))
    raises(ValueError, core.image_as_uint, np.array([-np.inf, 0.0], "float32"))

    test_arrays = (  # (input, output bitdepth, expected output)
        # No bitdepth specified, assumed to be 8-bit
        (np.array([0, 2 ** 8 - 1], "uint8"), None, np.uint8([0, 255])),
        (np.array([0, 2 ** 16 - 1], "uint16"), None, np.uint8([0, 255])),
        (np.array([0, 2 ** 32 - 1], "uint32"), None, np.uint8([0, 255])),
        (np.array([0, 2 ** 64 - 1], "uint64"), None, np.uint8([0, 255])),
        (np.array([-2, 2], "int8"), None, np.uint8([0, 255])),
        (np.array([-2, 2], "int16"), None, np.uint8([0, 255])),
        (np.array([-2, 2], "int32"), None, np.uint8([0, 255])),
        (np.array([-2, 2], "int64"), None, np.uint8([0, 255])),
        (np.array([0, 1], "float16"), None, np.uint8([0, 255])),
        (np.array([0, 1], "float32"), None, np.uint8([0, 255])),
        (np.array([0, 1], "float64"), None, np.uint8([0, 255])),
        (np.array([-1.0, 1.0], "float16"), None, np.uint8([0, 255])),
        (np.array([-1.0, 1.0], "float32"), None, np.uint8([0, 255])),
        (np.array([-1.0, 1.0], "float64"), None, np.uint8([0, 255])),
        # 8-bit output
        (np.array([0, 2 ** 8 - 1], "uint8"), 8, np.uint8([0, 255])),
        (np.array([0, 2 ** 16 - 1], "uint16"), 8, np.uint8([0, 255])),
        (np.array([0, 2 ** 32 - 1], "uint32"), 8, np.uint8([0, 255])),
        (np.array([0, 2 ** 64 - 1], "uint64"), 8, np.uint8([0, 255])),
        (np.array([-2, 2], "int8"), 8, np.uint8([0, 255])),
        (np.array([-2, 2], "int16"), 8, np.uint8([0, 255])),
        (np.array([-2, 2], "int32"), 8, np.uint8([0, 255])),
        (np.array([-2, 2], "int64"), 8, np.uint8([0, 255])),
        (np.array([0, 1], "float16"), 8, np.uint8([0, 255])),
        (np.array([0, 1], "float32"), 8, np.uint8([0, 255])),
        (np.array([0, 1], "float64"), 8, np.uint8([0, 255])),
        (np.array([-1.0, 1.0], "float16"), 8, np.uint8([0, 255])),
        (np.array([-1.0, 1.0], "float32"), 8, np.uint8([0, 255])),
        (np.array([-1.0, 1.0], "float64"), 8, np.uint8([0, 255])),
        # 16-bit output
        (np.array([0, 2 ** 8 - 1], "uint8"), 16, np.uint16([0, 65535])),
        (np.array([0, 2 ** 16 - 1], "uint16"), 16, np.uint16([0, 65535])),
        (np.array([0, 2 ** 32 - 1], "uint32"), 16, np.uint16([0, 65535])),
        (np.array([0, 2 ** 64 - 1], "uint64"), 16, np.uint16([0, 65535])),
        (np.array([-2, 2], "int8"), 16, np.uint16([0, 65535])),
        (np.array([-2, 2], "int16"), 16, np.uint16([0, 65535])),
        (np.array([-2, 2], "int32"), 16, np.uint16([0, 65535])),
        (np.array([-2, 2], "int64"), 16, np.uint16([0, 65535])),
        (np.array([0, 1], "float16"), 16, np.uint16([0, 65535])),
        (np.array([0, 1], "float32"), 16, np.uint16([0, 65535])),
        (np.array([0, 1], "float64"), 16, np.uint16([0, 65535])),
        (np.array([-1.0, 1.0], "float16"), 16, np.uint16([0, 65535])),
        (np.array([-1.0, 1.0], "float32"), 16, np.uint16([0, 65535])),
        (np.array([-1.0, 1.0], "float64"), 16, np.uint16([0, 65535])),
        # Rounding
        (np.array([1.4 / 255, 1.6 / 255], "float32"), 8, np.uint8([1, 2])),
        (np.array([254.4 / 255, 254.6 / 255], "float32"), 8, np.uint8([254, 255])),
        (np.array([1.4 / 65535, 1.6 / 65535], "float32"), 16, np.uint16([1, 2])),
        (
            np.array([65534.4 / 65535, 65534.6 / 65535], "float32"),
            16,
            np.uint16([65534, 65535]),
        ),  # noqa
    )

    for tup in test_arrays:
        res = core.image_as_uint(tup[0], bitdepth=tup[1])
        assert res[0] == tup[2][0] and res[1] == tup[2][1]


def test_util_has_has_module():

    assert not core.has_module("this_module_does_not_exist")
    assert core.has_module("sys")


def test_functions():
    """ Test the user-facing API functions """

    # Test help(), it prints stuff, so we just check whether that goes ok
    imageio.help()  # should print overview
    imageio.help("PNG")  # should print about PNG

    fname1 = get_remote_file("images/chelsea.png", test_dir)
    fname2 = fname1[:-3] + "jpg"
    fname3 = fname1[:-3] + "notavalidext"
    open(fname3, "wb")

    # Test read()
    R1 = imageio.read(fname1)
    R2 = imageio.read(fname1, "png")
    assert R1.format is R2.format
    # Fail
    raises(ValueError, imageio.read, fname3)  # existing but not readable
    raises(FileNotFoundError, imageio.read, "notexisting.barf")
    raises(IndexError, imageio.read, fname1, "notexistingformat")

    # Test save()
    W1 = imageio.save(fname2)
    W2 = imageio.save(fname2, "JPG")
    W1.close()
    W2.close()
    assert W1.format is W2.format
    # Fail
    raises(FileNotFoundError, imageio.save, "~/dirdoesnotexist/wtf.notexistingfile")

    # Test imread()
    im1 = imageio.imread(fname1)
    im2 = imageio.imread(fname1, "png")
    assert im1.shape[2] == 3
    assert np.all(im1 == im2)

    # Test imsave()
    if os.path.isfile(fname2):
        os.remove(fname2)
    assert not os.path.isfile(fname2)
    imageio.imsave(fname2, im1[:, :, 0])
    imageio.imsave(fname2, im1)
    assert os.path.isfile(fname2)

    # Test mimread()
    fname3 = get_remote_file("images/newtonscradle.gif", test_dir)
    ims = imageio.mimread(fname3)
    assert isinstance(ims, list)
    assert len(ims) > 1
    assert ims[0].ndim == 3
    assert ims[0].shape[2] in (1, 3, 4)
    # Test protection
    with raises(RuntimeError):
        imageio.mimread("imageio:chelsea.png", "dummy", length=np.inf)

    if IS_PYPY:
        return  # no support for npz format :(

    # Test mimsave()
    fname5 = fname3[:-4] + "2.npz"
    if os.path.isfile(fname5):
        os.remove(fname5)
    assert not os.path.isfile(fname5)
    imageio.mimsave(fname5, [im[:, :, 0] for im in ims])
    imageio.mimsave(fname5, ims)
    assert os.path.isfile(fname5)

    # Test volread()
    fname4 = get_remote_file("images/stent.npz", test_dir)
    vol = imageio.volread(fname4)
    assert vol.ndim == 3
    assert vol.shape[0] == 256
    assert vol.shape[1] == 128
    assert vol.shape[2] == 128

    # Test volsave()
    volc = np.zeros((10, 10, 10, 3), np.uint8)  # color volume
    fname6 = os.path.join(test_dir, "images", "stent2.npz")
    if os.path.isfile(fname6):
        os.remove(fname6)
    assert not os.path.isfile(fname6)
    imageio.volsave(fname6, volc)
    imageio.volsave(fname6, vol)
    assert os.path.isfile(fname6)

    # Test mvolread()
    vols = imageio.mvolread(fname4)
    assert isinstance(vols, list)
    assert len(vols) == 1
    assert vols[0].shape == vol.shape

    # Test mvolsave()
    if os.path.isfile(fname6):
        os.remove(fname6)
    assert not os.path.isfile(fname6)
    imageio.mvolsave(fname6, [volc, volc])
    imageio.mvolsave(fname6, vols)
    assert os.path.isfile(fname6)

    # Fail for save functions
    raises(ValueError, imageio.imsave, fname2, np.zeros((100, 100, 5)))
    raises(ValueError, imageio.imsave, fname2, 42)
    raises(ValueError, imageio.mimsave, fname5, [np.zeros((100, 100, 5))])
    raises(ValueError, imageio.mimsave, fname5, [42])
    raises(ValueError, imageio.volsave, fname6, np.zeros((100, 100, 100, 40)))
    raises(ValueError, imageio.volsave, fname6, 42)
    raises(ValueError, imageio.mvolsave, fname6, [np.zeros((90, 90, 90, 40))])
    raises(ValueError, imageio.mvolsave, fname6, [42])


@pytest.mark.parametrize(
    "arg,expected",
    [
        (1, 1),
        ("1", 1),
        ("8B", 8),
        ("1MB", 1000 ** 2),
        ("1M", 1000 ** 2),
        ("1GiB", 1024 ** 3),
        ("1.5TB", 1.5 * 1000 ** 4),
    ],
)
def test_to_nbytes_correct(arg, expected):
    n = to_nbytes(arg)
    assert n == expected


@pytest.mark.parametrize("arg", ["1mb", "1Giib", "GB", "1.3.2TB", "8b"])
def test_to_nbytes_incorrect(arg):
    with raises(ValueError):
        to_nbytes(arg)


def test_memtest():
    fname3 = get_remote_file("images/newtonscradle.gif", test_dir)
    imageio.mimread(fname3)  # trivial case
    imageio.mimread(fname3, memtest=1000 ** 2 * 256)
    imageio.mimread(fname3, memtest="256MB")
    imageio.mimread(fname3, memtest="256M")
    imageio.mimread(fname3, memtest="256MiB")

    # low limit should be hit
    with raises(RuntimeError):
        imageio.mimread(fname3, memtest=10)
    with raises(RuntimeError):
        imageio.mimread(fname3, memtest="64B")

    with raises(ValueError):
        imageio.mimread(fname3, memtest="64b")


def test_example_plugin():
    """ Test the example plugin """

    fname = os.path.join(test_dir, "out.png")
    r = Request("imageio:chelsea.png", "r?")
    R = imageio.formats["dummy"].get_reader(r)
    W = imageio.formats["dummy"].get_writer(Request(fname, "w?"))
    #
    assert len(R) == 1
    assert R.get_data(0).ndim
    raises(IndexError, R.get_data, 1)
    # raises(RuntimeError, R.get_meta_data)
    assert R.get_meta_data() == {}
    R.close()
    #
    raises(RuntimeError, W.append_data, np.zeros((10, 10)))
    raises(RuntimeError, W.set_meta_data, {})
    W.close()


def test_imwrite_not_subclass(tmpdir):
    class Foo(object):
        def __init__(self):
            pass

        def __array__(self, dtype=None):
            return np.zeros((4, 4), dtype=dtype)

    filename = os.path.join(str(tmpdir), "foo.bmp")
    imageio.imwrite(filename, Foo())
    im = imageio.imread(filename)
    assert im.shape == (4, 4)


def test_imwrite_not_array_like():
    class Foo(object):
        def __init__(self):
            pass

    with raises(ValueError):
        imageio.imwrite("foo.bmp", Foo())
    with raises(ValueError):
        imageio.imwrite("foo.bmp", "asd")


<<<<<<< HEAD
def test_legacy_empty_image():
    with pytest.raises(RuntimeError):
        with iio.imopen("foo.bmp", "w", format="GIF-PIL") as file:
            file.write([], iio_mode="I")


def test_imopen_unsupported_iomode():
    with pytest.raises(ValueError):
        iio.imopen("", "unknown_iomode")


def test_imopen_no_plugin_found(clear_plugins):
    with pytest.raises(IOError):
        iio.imopen("unknown.abcd", "r", search_legacy_only=False)


def test_imopen_unregistered_plugin(clear_plugins):
    with pytest.raises(ValueError):
        iio.imopen("", "r", plugin="unknown_plugin")


def test_plugin_selection(clear_plugins, monkeypatch):
    class DummyPlugin:
        @classmethod
        def can_open(cls, uri):
            return False

    monkeypatch.setattr(
        iio.imopen, "_known_plugins", {"plugin1": DummyPlugin, "plugin2": DummyPlugin}
    )

    with pytest.raises(IOError):
        iio.imopen("", "r", search_legacy_only=False)


def test_legacy_object_image_writing():
    with pytest.raises(ValueError):
        iio.mimwrite("foo.gif", np.array([[0]], dtype=object))


def test_imiter(image_files: Path):
    numpy_im = np.load(image_files / "newtonscradle_rgb.npy")

    for idx, im in enumerate(
        iio.v3.imiter(image_files / "newtonscradle.gif", plugin="pillow", mode="RGB")
    ):
        assert np.allclose(numpy_im[idx, ...], im)
=======
def test_request_mode_backwards_compatibility():
    mode = Mode("ri")
    assert mode == "ri"
    assert mode[0] == "r"
    assert mode[1] == "i"


def test_faulty_legacy_mode_access():
    mode = Mode("ri")
    with pytest.raises(IndexError):
        mode[3]  # has no third component
>>>>>>> 68bb515e


run_tests_if_main()<|MERGE_RESOLUTION|>--- conflicted
+++ resolved
@@ -777,7 +777,6 @@
         imageio.imwrite("foo.bmp", "asd")
 
 
-<<<<<<< HEAD
 def test_legacy_empty_image():
     with pytest.raises(RuntimeError):
         with iio.imopen("foo.bmp", "w", format="GIF-PIL") as file:
@@ -825,7 +824,6 @@
         iio.v3.imiter(image_files / "newtonscradle.gif", plugin="pillow", mode="RGB")
     ):
         assert np.allclose(numpy_im[idx, ...], im)
-=======
 def test_request_mode_backwards_compatibility():
     mode = Mode("ri")
     assert mode == "ri"
@@ -837,7 +835,6 @@
     mode = Mode("ri")
     with pytest.raises(IndexError):
         mode[3]  # has no third component
->>>>>>> 68bb515e
 
 
 run_tests_if_main()