--- conflicted
+++ resolved
@@ -247,7 +247,16 @@
     assert np.allclose(actual, expected)
 
 
-<<<<<<< HEAD
+def test_roundtrip(tmp_path):
+    # regression test for
+    # https://github.com/imageio/imageio/issues/854
+
+    iio3.imwrite(tmp_path / "test.tiff", np.ones((10, 64, 64), "u4"))
+    actual = iio3.imread(tmp_path / "test.tiff")
+
+    assert actual.shape == (10, 64, 64)
+
+
 def test_volume_roudtrip(tmp_path):
     # regression test for
     # https://github.com/imageio/imageio/issues/818
@@ -300,14 +309,4 @@
     # imiter will yield the three images in order
     shapes = [(4, 255, 255, 3), (255, 255, 3), (120, 73, 3)]
     for image, shape in zip(iio3.imiter("nightmare.tiff"), shapes):
-        assert image.shape == shape
-=======
-def test_roundtrip(tmp_path):
-    # regression test for
-    # https://github.com/imageio/imageio/issues/854
-
-    iio3.imwrite(tmp_path / "test.tiff", np.ones((10, 64, 64), "u4"))
-    actual = iio3.imread(tmp_path / "test.tiff")
-
-    assert actual.shape == (10, 64, 64)
->>>>>>> 6c1691d9
+        assert image.shape == shape