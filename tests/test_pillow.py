--- conflicted
+++ resolved
@@ -610,11 +610,11 @@
     assert np.allclose(img16_read, img16)
 
 
-<<<<<<< HEAD
 def test_deprecated_as_gray(test_images):
     with pytest.raises(TypeError):
         iio.v3.imread(test_images / "chelsea.png", plugin="pillow", as_gray=True)
-=======
+
+
 def test_png_batch_fail():
     # this is a regression test for
     # https://github.com/imageio/imageio/issues/904
@@ -622,5 +622,4 @@
     img = np.ones((128, 128, 1), dtype=np.uint8)
 
     with pytest.raises(ValueError):
-        iio.imwrite("<bytes>", img, extension=".png", plugin="pillow")
->>>>>>> 06334649
+        iio.imwrite("<bytes>", img, extension=".png", plugin="pillow")