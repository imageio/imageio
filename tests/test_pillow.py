""" Tests for imageio's pillow plugin
"""

import io
import os
from pathlib import Path

import imageio.v3 as iio
import numpy as np
import pytest
from imageio.core.request import InitializationError, Request
from imageio.core.v3_plugin_api import PluginV3
from imageio.plugins.pillow import PillowPlugin
from PIL import Image, ImageSequence  # type: ignore


@pytest.mark.parametrize(
    "im_npy,im_out,im_comp",
    [
        ("chelsea.npy", "iio.png", "pil.png"),
        ("chelsea.npy", "iio.jpg", "pil.jpg"),
        ("chelsea.npy", "iio.jpeg", "pil.jpg"),
        ("chelsea.npy", "iio.bmp", "pil.bmp"),
    ],
)
def test_write_single_frame(test_images, tmp_path, im_npy, im_out, im_comp):
    # the base image as numpy array
    im = np.load(test_images / im_npy)
    # written with imageio
    iio_file = tmp_path / im_out
    iio.imwrite(iio_file, im, plugin="pillow")

    # written with pillow directly
    pil_file = tmp_path / im_comp
    Image.fromarray(im).save(pil_file)

    # file exists
    assert os.path.exists(iio_file)

    # imageio content matches pillow content
    assert iio_file.read_bytes() == pil_file.read_bytes()


@pytest.mark.parametrize(
    "im_npy,im_out,im_comp",
    [
        # Note: There might be a problem with reading/writing frames
        # Tracking Issue: https://github.com/python-pillow/Pillow/issues/5307
        ("newtonscradle_rgb.npy", "iio.gif", "pil.gif"),
        # ("newtonscradle_rgba.npy", "iio.gif", "pil.gif"),
    ],
)
@pytest.mark.needs_internet
def test_write_multiframe(test_images, tmp_path, im_npy, im_out, im_comp):
    # the base image as numpy array
    im = np.load(test_images / im_npy)
    # written with imageio
    iio_file = tmp_path / im_out
    iio.imwrite(iio_file, im, plugin="pillow")

    # written with pillow directly
    pil_file = tmp_path / im_comp
    pil_images = [Image.fromarray(frame) for frame in im]
    pil_images[0].save(pil_file, save_all=True, append_images=pil_images[1:])

    # file exists
    assert os.path.exists(iio_file)

    # imageio content matches pillow content
    assert iio_file.read_bytes() == pil_file.read_bytes()


def test_png_compression(test_images, tmp_path):
    # Note: Note sure if we should test this or pillow

    im = np.load(test_images / "chelsea.npy")

    iio.imwrite(tmp_path / "1.png", im, plugin="pillow", compress_level=0)
    iio.imwrite(tmp_path / "2.png", im, plugin="pillow", compress_level=9)

    size_1 = os.stat(tmp_path / "1.png").st_size
    size_2 = os.stat(tmp_path / "2.png").st_size
    assert size_2 < size_1


def test_png_quantization(test_images, tmp_path):
    # Note: Note sure if we should test this or pillow

    im = np.load(test_images / "chelsea.npy")

    iio.imwrite(tmp_path / "1.png", im, plugin="pillow", bits=8)
    iio.imwrite(tmp_path / "2.png", im, plugin="pillow", bits=2)

    size_1 = os.stat(tmp_path / "1.png").st_size
    size_2 = os.stat(tmp_path / "2.png").st_size
    assert size_2 < size_1


def test_png_16bit(test_images, tmp_path):
    # 16b bit images
    im = np.load(test_images / "chelsea.npy")[..., 0]

    iio.imwrite(
        tmp_path / "1.png",
        2 * im.astype(np.uint16),
        plugin="pillow",
        mode="I;16",
    )
    iio.imwrite(tmp_path / "2.png", im, plugin="pillow", mode="L")

    size_1 = os.stat(tmp_path / "1.png").st_size
    size_2 = os.stat(tmp_path / "2.png").st_size
    assert size_2 < size_1

    im2 = iio.imread(tmp_path / "2.png", plugin="pillow")
    assert im2.dtype == np.uint8

    im3 = iio.imread(tmp_path / "1.png", plugin="pillow")
    assert im3.dtype == np.int32


# Note: There was a test here referring to issue #352 and a `prefer_uint8`
# argument that was introduced as a consequence This argument was default=true
# (for backwards compatibility) in the legacy plugin with the recommendation to
# set it to False. In the new API, we literally just wrap Pillow, so we match
# their behavior. Consequentially this test was removed.


@pytest.mark.needs_internet
def test_png_remote():
    # issue #202

    url = "https://raw.githubusercontent.com/imageio/test_images/main/chelsea.png"
    im = iio.imread(url, plugin="pillow")
    assert im.shape == (300, 451, 3)


def test_png_transparent_pixel(test_images):
    # see issue #245
    im = iio.imread(
        test_images / "imageio_issue246.png",
        plugin="pillow",
        mode="RGBA",
    )
    assert im.shape == (24, 30, 4)


def test_png_gamma_correction(test_images: Path):
    # opens the file twice, but touches more parts of the API
    im1 = iio.imread(test_images / "kodim03.png", plugin="pillow")
    im1_meta = iio.immeta(
        test_images / "kodim03.png", plugin="pillow", exclude_applied=False
    )

    im2 = iio.imread(
        test_images / "kodim03.png",
        plugin="pillow",
        apply_gamma=True,
    )

    # Test result depending of application of gamma
    assert im1_meta["gamma"] < 1
    assert im1.mean() < im2.mean()

    assert im1.shape == (512, 768, 3)
    assert im1.dtype == "uint8"
    assert im2.shape == (512, 768, 3)
    assert im2.dtype == "uint8"


def test_jpg_compression(test_images, tmp_path):
    # Note: Note sure if we should test this or pillow

    im = np.load(test_images / "chelsea.npy")

    iio.imwrite(tmp_path / "1.jpg", im, plugin="pillow", quality=90)
    iio.imwrite(tmp_path / "2.jpg", im, plugin="pillow", quality=10)

    size_1 = os.stat(tmp_path / "1.jpg").st_size
    size_2 = os.stat(tmp_path / "2.jpg").st_size
    assert size_2 < size_1


def test_exif_orientation(test_images, tmp_path):
    from PIL.Image import Exif  # type: ignore

    im = np.load(test_images / "chelsea.npy")

    # original image is has landscape format
    assert im.shape[0] < im.shape[1]

    im_flipped = np.rot90(im, -1)
    exif_tag = Exif()
    exif_tag[274] = 6  # Set Orientation to 6

    iio.imwrite(
        tmp_path / "chelsea_tagged.png",
        im_flipped,
        plugin="pillow",
        exif=exif_tag,
    )

    with iio.imopen(
        tmp_path / "chelsea_tagged.png",
        "r",
        plugin="pillow",
    ) as f:
        im_reloaded = f.read()
        im_meta = f.get_meta()

    # ensure raw image is now portrait
    assert im_reloaded.shape[0] > im_reloaded.shape[1]
    # ensure that the Exif tag is set in the file
    assert "Orientation" in im_meta and im_meta["Orientation"] == 6

    im_reloaded = iio.imread(
        tmp_path / "chelsea_tagged.png", plugin="pillow", rotate=True
    )

    assert np.array_equal(im, im_reloaded)


def test_gif_rgb_vs_rgba(test_images):
    # Note: I don't understand the point of this test
    im_rgb = iio.imread(
        test_images / "newtonscradle.gif",
        plugin="pillow",
        mode="RGB",
    )
    im_rgba = iio.imread(
        test_images / "newtonscradle.gif",
        plugin="pillow",
        mode="RGBA",
    )

    assert np.allclose(im_rgb, im_rgba[..., :3])


def test_gif_gray(test_images, tmp_path):
    # Note: There was no assert here; we test that it doesn't crash?
    im = iio.imread(
        test_images / "newtonscradle.gif",
        plugin="pillow",
        mode="L",
    )

    iio.imwrite(
        tmp_path / "test.gif",
        im[..., 0],
        plugin="pillow",
        duration=0.2,
        mode="L",
    )


def test_gif_fps_error(test_images, tmp_path):
    im = iio.imread(
        test_images / "newtonscradle.gif",
        plugin="pillow",
        mode="L",
    )

    with pytest.raises(TypeError):
        iio.imwrite(
            tmp_path / "test.gif",
            im[..., 0],
            plugin="pillow",
            fps=60,
            mode="L",
        )


def test_gif_irregular_duration(test_images, tmp_path):
    im = iio.imread(
        test_images / "newtonscradle.gif",
        plugin="pillow",
        mode="RGBA",
    )
    duration = [0.5 if idx in [2, 5, 7] else 0.1 for idx in range(im.shape[0])]

    with iio.imopen(tmp_path / "test.gif", "w", plugin="pillow") as file:
        for frame, duration in zip(im, duration):
            file.write(frame, duration=duration)

    # how to assert duration here


def test_gif_palletsize(test_images, tmp_path):
    im = iio.imread(
        test_images / "newtonscradle.gif",
        plugin="pillow",
        mode="RGBA",
    )

    iio.imwrite(tmp_path / "test.gif", im, plugin="pillow", palletsize=100)
    # TODO: assert pallet size is 128


def test_gif_loop_and_duration(test_images, tmp_path):
    # Note: I think this test tests pillow kwargs, not imageio functionality
    # maybe we should drop it?

    im = iio.imread(
        test_images / "newtonscradle.gif",
        plugin="pillow",
        mode="RGBA",
    )

    with iio.imopen(tmp_path / "test.gif", "w", plugin="pillow") as file:
        for frame in im:
            file.write(frame, palettesize=100, duration=0.00005, loop=2)

    # This test had no assert; how to assert fps and loop count?


def test_gif_indexed_read(test_images):
    idx = 0
    numpy_im = np.load(test_images / "newtonscradle_rgb.npy")[idx, ...]

    with iio.imopen(test_images / "newtonscradle.gif", "r", plugin="pillow") as file:
        # exists to touch branch, would be better two write an explicit test
        meta = file.get_meta(index=idx)
        assert "version" in meta

        pillow_im = file.read(index=idx, mode="RGB")

    assert np.allclose(pillow_im, numpy_im)


def test_unknown_image(tmp_path):
    with open(tmp_path / "foo.unknown", "w") as file:
        file.write("This image, which is actually no image, has an unknown image type.")

    with pytest.raises(InitializationError):
        r = Request(tmp_path / "foo.unknown", "r")
        PillowPlugin(r)


def test_gif_transparent_pixel(test_images):
    # see issue #245
    im = iio.imread(
        test_images / "imageio_issue245.gif", plugin="pillow", mode="RGBA", index=0
    )
    assert im.shape == (24, 30, 4)


def test_gif_list_write(test_images, tmp_path):
    im = iio.imread(test_images / "imageio_issue245.gif", plugin="pillow")
    im_list = [x for x in im]
    iio.imwrite(tmp_path / "test.gif", im_list, plugin="pillow")
    im2 = iio.imread(test_images / "imageio_issue245.gif", plugin="pillow", index=0)

    assert im2.shape == (24, 30, 3)


def test_legacy_exif_orientation(test_images, tmp_path):
    from PIL.Image import Exif

    im = np.load(test_images / "chelsea.npy")

    # original image is has landscape format
    assert im.shape[0] < im.shape[1]

    im_flipped = np.rot90(im, -1)
    exif_tag = Exif()
    exif_tag[274] = 6  # Set Orientation to 6

    iio.imwrite(
        tmp_path / "chelsea_tagged.png",
        im_flipped,
        plugin="pillow",
        exif=exif_tag,
    )

    with iio.imopen(
        tmp_path / "chelsea_tagged.png",
        "r",
        legacy_mode=True,
        plugin="PNG-PIL",
    ) as f:
        im_reloaded = np.asarray(f.read()[0])
        im_meta = f.get_meta()

    # ensure raw image is now portrait
    assert im_reloaded.shape[0] > im_reloaded.shape[1]
    # ensure that the Exif tag is set in the file
    assert "exif" in im_meta

    im_reloaded = iio.imread(
        tmp_path / "chelsea_tagged.png", plugin="pillow", rotate=True
    )

    assert np.array_equal(im, im_reloaded)


def test_incomatible_write_format(tmp_path):
    with pytest.raises(IOError):
        iio.imopen(tmp_path / "foo.mp3", "w", plugin="pillow", legacy_mode=False)


def test_write_to_bytes():
    image = (np.random.rand(600, 800, 3) * 255).astype(np.uint8)

    # writing to bytes with pillow
    with io.BytesIO() as output:
        Image.fromarray(image).save(output, format="PNG")
        contents = output.getvalue()

    # writing to bytes with imageIO
    with io.BytesIO() as output:
        iio.imwrite(output, image, plugin="pillow", extension=".png")
        iio_contents = output.getvalue()

    assert iio_contents == contents


def test_write_to_bytes_rgba():
    image = (np.random.rand(600, 800, 4) * 255).astype(np.uint8)

    # writing to bytes with pillow
    with io.BytesIO() as output:
        Image.fromarray(image).save(output, format="PNG")
        contents = output.getvalue()

    # writing to bytes with imageIO
    with io.BytesIO() as output:
        iio.imwrite(output, image, plugin="pillow", extension=".png", mode="RGBA")
        iio_contents = output.getvalue()

    assert iio_contents == contents


def test_write_to_bytes_imwrite():
    image = (np.random.rand(600, 800, 3) * 255).astype(np.uint8)

    # writing to bytes with pillow
    with io.BytesIO() as output:
        Image.fromarray(image).save(output, format="PNG")
        contents = output.getvalue()

    # write with ImageIO
    bytes_string = iio.imwrite("<bytes>", image, plugin="pillow", extension=".png")

    assert contents == bytes_string


def test_write_to_bytes_jpg():
    image = (np.random.rand(600, 800, 3) * 255).astype(np.uint8)

    # writing to bytes with pillow
    with io.BytesIO() as output:
        Image.fromarray(image).save(output, format="JPEG")
        contents = output.getvalue()

    # write with ImageIO
    bytes_string = iio.imwrite("<bytes>", image, plugin="pillow", extension=".jpeg")

    assert contents == bytes_string


def test_write_jpg_to_bytes_io():
    # this is a regression test
    # see: https://github.com/imageio/imageio/issues/687

    image = np.zeros((200, 200), dtype=np.uint8)
    bytes_io = io.BytesIO()
    iio.imwrite(bytes_io, image, plugin="pillow", extension=".jpeg", mode="L")
    bytes_io.seek(0)

    image_from_file = iio.imread(bytes_io, plugin="pillow")
    assert np.allclose(image_from_file, image)


def test_initialization_failure(test_images):
    test_image = b"this is not an image and will break things."

    with pytest.raises(OSError):
        iio.imread(test_image, plugin="pillow")

    with pytest.raises(OSError):
        # pillow can not handle npy
        iio.imread(test_images / "chelsea_jpg.npy", plugin="pillow")


def test_boolean_reading(tmp_path):
    # Bugfix: https://github.com/imageio/imageio/issues/721
    expected = np.arange(256 * 256).reshape((256, 256)) % 2 == 0

    Image.fromarray(expected).save(tmp_path / "iio.png")

    actual = iio.imread(tmp_path / "iio.png")
    assert np.allclose(actual, expected)


def test_boolean_writing(tmp_path):
    # Bugfix: https://github.com/imageio/imageio/issues/721
    expected = np.arange(256 * 256).reshape((256, 256)) % 2 == 0

    iio.imwrite(tmp_path / "iio.png", expected)

    actual = np.asarray(Image.open(tmp_path / "iio.png"))
    # actual = iio.imread(tmp_path / "iio.png")
    assert np.allclose(actual, expected)


def test_quantized_gif(test_images, tmp_path):
    original = iio.imread(test_images / "newtonscradle.gif")

    iio.imwrite(tmp_path / "quantized.gif", original, plugin="pillow", bits=4)
    quantized = iio.imread(tmp_path / "quantized.gif")

    for original_frame, quantized_frame in zip(original, quantized):
        assert len(np.unique(quantized_frame)) <= len(np.unique(original_frame))


def test_properties(image_files: Path):
    file: PluginV3

    # test a flat image (RGB PNG)
    with iio.imopen(image_files / "chelsea.png", "r", plugin="pillow") as file:
        properties = file.properties()

    assert properties.shape == (300, 451, 3)
    assert properties.dtype == np.uint8
    assert properties.n_images is None

    # test a ndimage (GIF)
    properties = iio.improps(image_files / "newtonscradle.gif", plugin="pillow")
    assert properties.shape == (36, 150, 200, 3)
    assert properties.dtype == np.uint8
    assert properties.n_images == 36
    assert properties.is_batch is True

    # test a flat gray image
    properties = iio.improps(image_files / "text.png", plugin="pillow", index=0)

    assert properties.shape == (172, 448)
    assert properties.dtype == np.uint8
    assert properties.n_images is None


def test_metadata(test_images):
    meta = iio.immeta(test_images / "newtonscradle.gif")
    assert "version" in meta and meta["version"] == b"GIF89a"

    with iio.imopen(
        test_images / "newtonscradle.gif", "r", plugin="pillow"
    ) as image_file:
        image_file.read(index=5)
        meta = image_file.metadata(index=0)
        assert "version" in meta and meta["version"] == b"GIF89a"
        assert "palette" not in meta

    meta_all = iio.immeta(test_images / "newtonscradle.gif", exclude_applied=False)
    palette = meta_all["palette"]
    assert palette.shape == (102, 3)
    assert np.issubdtype(palette.dtype, np.number)


def test_apng_reading(tmp_path, test_images):
    # create a APNG
    img = iio.imread(test_images / "newtonscradle.gif")
    iio.imwrite(tmp_path / "test.apng", img)

    props = iio.improps(tmp_path / "test.apng")
    assert props.shape == (36, 150, 200, 3)
    assert props.is_batch is True

    # test single image read
    with Image.open(tmp_path / "test.apng") as im:
        im.seek(8)
        expected = np.asarray(im)
    actual = iio.imread(tmp_path / "test.apng", index=8)
    assert np.allclose(actual, expected)

    # test reading all frames
    all_frames = iio.imread(tmp_path / "test.apng")
    with Image.open(tmp_path / "test.apng") as im:
        for idx, frame in enumerate(ImageSequence.Iterator(im)):
            expected = np.asarray(frame)
            actual = all_frames[idx]
            assert np.allclose(actual, expected)


def test_apng_metadata(tmp_path, test_images):
    # create a APNG
    img = iio.imread(test_images / "newtonscradle.gif")
    iio.imwrite(tmp_path / "test.apng", img)

    metadata = iio.immeta(tmp_path / "test.apng")
    assert metadata["shape"] == (200, 150)
    assert metadata["loop"] == 0

    # set default index explicitly
    metadata2 = iio.immeta(tmp_path / "test.apng", index=...)
    assert metadata == metadata2


def test_write_format_warning():
    frames = iio.imread("imageio:chelsea.png")
    bytes_image = iio.imwrite("<bytes>", frames, extension=".png", plugin="pillow")

    with pytest.warns(UserWarning):
        old_bytes = iio.imwrite("<bytes>", frames, plugin="pillow", format="PNG")

    assert bytes_image == old_bytes


def test_8bit_with_16bit_depth():
    rng = np.random.default_rng()

    img16 = rng.integers(2**0, 2**8, (128, 128), dtype=np.uint16)
    img16_bytes = iio.imwrite("<bytes>", img16, extension=".png", plugin="pillow")
    img16_read = iio.imread(img16_bytes)

    assert img16_read.dtype != np.uint8
    assert np.allclose(img16_read, img16)


def test_deprecated_kwargs(test_images):
    with pytest.raises(TypeError):
        iio.imread(test_images / "chelsea.png", plugin="pillow", as_gray=True)

    with pytest.warns(DeprecationWarning):
        img = iio.imread(test_images / "chelsea.png", plugin="pillow", pilmode="I")
        assert img.shape == (300, 451)

    with pytest.warns(DeprecationWarning):
        iio.imread(test_images / "chelsea.png", plugin="pillow", exifrotate=True)


def test_png_batch_fail():
    # this is a regression test for
    # https://github.com/imageio/imageio/issues/904

    img = np.ones((128, 128, 1), dtype=np.uint8)

    with pytest.raises(ValueError):
        iio.imwrite("<bytes>", img, extension=".png", plugin="pillow")


<<<<<<< HEAD
def test_incremental_gif_write(tmp_path):
    # this is a regression test for
    # https://github.com/imageio/imageio/issues/974

    rng = np.random.default_rng()

    with iio.imopen(tmp_path / "test.gif", "w", plugin="pillow") as file:
        for _ in range(10):
            img = rng.integers(0, 255, (100, 100, 3), dtype=np.uint8)
            file.write(img)

    final_gif = iio.imread(tmp_path / "test.gif")
    assert final_gif.shape == (10, 100, 100, 3)


def test_format_change_warning(tmp_path):
    img = np.full((100, 100, 3), 42, dtype=np.uint8)

    with iio.imopen(tmp_path / "test.gif", "w", plugin="pillow") as file:
        file.write(img, format="PNG")

        with pytest.warns(UserWarning):
            file.write(img, format="GIF")
=======
def test_writable_output():
    rng = np.random.default_rng()
    img = rng.integers(0, 255, (128, 128), dtype=np.uint8)
    buffer = iio.imwrite("<bytes>", img, extension=".png")

    frame = iio.imread(buffer, plugin="pillow")
    assert frame.flags["WRITEABLE"]

    frame = iio.imread(buffer, writeable_output=False, plugin="pillow")
    assert not frame.flags["WRITEABLE"]
>>>>>>> 6412c980
<|MERGE_RESOLUTION|>--- conflicted
+++ resolved
@@ -639,7 +639,6 @@
         iio.imwrite("<bytes>", img, extension=".png", plugin="pillow")
 
 
-<<<<<<< HEAD
 def test_incremental_gif_write(tmp_path):
     # this is a regression test for
     # https://github.com/imageio/imageio/issues/974
@@ -663,7 +662,8 @@
 
         with pytest.warns(UserWarning):
             file.write(img, format="GIF")
-=======
+
+
 def test_writable_output():
     rng = np.random.default_rng()
     img = rng.integers(0, 255, (128, 128), dtype=np.uint8)
@@ -673,5 +673,4 @@
     assert frame.flags["WRITEABLE"]
 
     frame = iio.imread(buffer, writeable_output=False, plugin="pillow")
-    assert not frame.flags["WRITEABLE"]
->>>>>>> 6412c980
+    assert not frame.flags["WRITEABLE"]