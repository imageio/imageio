--- conflicted
+++ resolved
@@ -106,66 +106,6 @@
     assert "imageio.testing" not in modnames
 
 
-<<<<<<< HEAD
-# def test_import_dependencies():
-#     """Test that importing imageio is not dragging in anything other
-#     than the known dependencies.
-#     """
-
-#     # Skip when we know there's more imports
-#     if os.getenv("TRAVIS") and os.getenv("TEST_FULL"):
-#         return
-
-#     # Get loaded modules when numpy is imported and when imageio is imported
-#     modnames_ref1 = loaded_modules("numpy", 1, True)
-#     modnames_ref2 = loaded_modules("PIL", 1, True)
-#     modnames_new = loaded_modules("imageio", 1, True)
-
-#     # Get the difference; what do we import extra?
-#     extra_modules = modnames_new.difference(modnames_ref1).difference(modnames_ref2)
-
-#     known_modules = [
-#         "zipfile",
-#         "importlib",
-#         "logging",
-#         "json",
-#         "decimal",
-#         "fractions",
-#         "pkg_resources",
-#         "email",
-#         "tempfile",
-#         "distutils",
-#         "urllib",
-#         # Apparently needed on CI
-#         "uu",
-#         "pkgutil",
-#         "sysconfig",
-#         "plistlib",
-#         "quopri",
-#         "calendar",
-#         "string",  # py 3.8
-#     ]  # discard these
-
-#     # Remove modules in standard library
-#     stdloc = os.path.dirname(os.__file__)
-#     print("os", stdloc)
-#     for modname in list(extra_modules):
-#         mod = sys.modules[modname]
-#         if modname.startswith("_") or modname in known_modules:
-#             extra_modules.discard(modname)
-#         elif not hasattr(mod, "__file__"):
-#             extra_modules.discard(modname)  # buildin module
-#         elif os.path.splitext(mod.__file__)[1] in (".so", ".dylib", ".pyd"):
-#             extra_modules.discard(modname)  # buildin module
-#         elif os.path.dirname(mod.__file__) == stdloc:
-#             extra_modules.discard(modname)
-#         else:
-#             print(modname, mod.__file__)
-
-#     # Check that only imageio is left (Windows needs a little help)
-#     extra_modules.difference_update(["pythoncom", "pywintypes", "win32com"])
-#     assert extra_modules == {"imageio"}
-=======
 def test_import_dependencies():
     """Test that importing imageio is not dragging in anything other
     than the known dependencies.
@@ -224,7 +164,6 @@
     # Check that only imageio is left (Windows needs a little help)
     extra_modules.difference_update(["pythoncom", "pywintypes", "win32com"])
     assert extra_modules == {"imageio"}
->>>>>>> eecb690b
 
 
 run_tests_if_main()