--- conflicted
+++ resolved
@@ -92,12 +92,8 @@
 
 # First import plugins that we want to take precedence over freeimage
 from . import tifffile
-<<<<<<< HEAD
+from . import fits  # depends on astropy
 from . import pillow_legacy
-=======
-from . import fits  # depends on astropy
-from . import pillow
->>>>>>> 6fbab81e
 from . import grab
 
 from . import freeimage
