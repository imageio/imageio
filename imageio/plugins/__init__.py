# -*- coding: utf-8 -*-
# imageio is distributed under the terms of the (new) BSD License.

# flake8: noqa

import sys
import importlib
import os


# v2 imports remove in v3
from . import example
from .. import formats

# v2 allows formatting plugins by environment variable
# this is done here.
formats.sort(*os.getenv("IMAGEIO_FORMAT_ORDER", "").split(","))


# this class replaces plugin module. For details
# see https://stackoverflow.com/questions/2447353/getattr-on-a-module
class plugins:
    """
    Imagio is plugin-based. Every supported format is provided with a
    plugin. You can write your own plugins to make imageio support
    additional formats. And we would be interested in adding such code to the
    imageio codebase!


    What is a plugin
    ----------------

    In imageio, a plugin provides one or more :class:`.Format` objects, and
    corresponding :class:`.Reader` and :class:`.Writer` classes.
    Each Format object represents an implementation to read/write a
    particular file format. Its Reader and Writer classes do the actual
    reading/saving.

    The reader and writer objects have a ``request`` attribute that can be
    used to obtain information about the read or write :class:`.Request`, such as
    user-provided keyword arguments, as well get access to the raw image
    data.


    Registering
    -----------

<<<<<<< HEAD
    Strictly speaking a format can be used stand alone. However, to allow
    imageio to automatically select it for a specific file, the format must
    be registered using ``imageio.formats.add_format()``.
=======
Imageio is designed such that plugins only need to implement a few
private methods. The public API is implemented by the base classes.
In effect, the public methods can be given a decent docstring which
does not have to be repeated at the plugins.
>>>>>>> 67239f39

    Note that a plugin is not required to be part of the imageio package; as
    long as a format is registered, imageio can use it. This makes imageio very
    easy to extend.

<<<<<<< HEAD
=======
  * The format needs a short name, a description, and a list of file
    extensions that are common for the file-format in question.
    These are set when instantiation the Format object.
  * Use a docstring to provide more detailed information about the
    format/plugin, such as parameters for reading and saving that the user
    can supply via keyword arguments.
  * Implement ``_can_read(request)``, return a bool.
    See also the :class:`.Request` class.
  * Implement ``_can_write(request)``, ditto.
>>>>>>> 67239f39

    What methods to implement
    --------------------------

    Imageio is designed such that plugins only need to implement a few
    private methods. The public API is implemented by the base classes.
    In effect, the public methods can be given a descent docstring which
    does not have to be repeated at the plugins.

    For the Format class, the following needs to be implemented/specified:

    * The format needs a short name, a description, and a list of file
      extensions that are common for the file-format in question. These ase
      set when instantiation the Format object.
    * Use a docstring to provide more detailed information about the
      format/plugin, such as parameters for reading and saving that the user
      can supply via keyword arguments.
    * Implement ``_can_read(request)``, return a bool.
      See also the :class:`.Request` class.
    * Implement ``_can_write(request)``, dito.

    For the Format.Reader class:

    * Implement ``_open(**kwargs)`` to initialize the reader. Deal with the
      user-provided keyword arguments here.
    * Implement ``_close()`` to clean up.
    * Implement ``_get_length()`` to provide a suitable length based on what
      the user expects. Can be ``inf`` for streaming data.
    * Implement ``_get_data(index)`` to return an array and a meta-data dict.
    * Implement ``_get_meta_data(index)`` to return a meta-data dict. If index
      is None, it should return the 'global' meta-data.

    For the Format.Writer class:

    * Implement ``_open(**kwargs)`` to initialize the writer. Deal with the
      user-provided keyword arguments here.
    * Implement ``_close()`` to clean up.
    * Implement ``_append_data(im, meta)`` to add data (and meta-data).
    * Implement ``_set_meta_data(meta)`` to set the global meta-data.

    """

    # copy values from module into module-class
    __path__ = __path__
    __name__ = __name__
    __loader__ = __loader__
    __file__ = __file__

    __all__ = list(set(vars().keys()) - {"__module__", "__qualname__"})

    def __getattr__(self, name):
        """Lazy-Import Plugins

        This function dynamically loads plugins into the imageio.plugin
        namespace upon first access. For example, the following snippet will
        delay importing freeimage until the second line:

        >>> import imageio
        >>> imageio.plugins.freeimage.download()

        """
        if name == "__qualname__":
            return "imageio.plugins"

        try:
            return importlib.import_module(f"imageio.plugins.{name}")
        except ImportError:
            raise AttributeError(
                f"module '{__name__}' has no attribute '{name}'"
            ) from None


# see https://stackoverflow.com/questions/2447353/getattr-on-a-module
# for an explanation why this works
sys.modules[__name__] = plugins()<|MERGE_RESOLUTION|>--- conflicted
+++ resolved
@@ -45,53 +45,34 @@
     Registering
     -----------
 
-<<<<<<< HEAD
     Strictly speaking a format can be used stand alone. However, to allow
     imageio to automatically select it for a specific file, the format must
     be registered using ``imageio.formats.add_format()``.
-=======
-Imageio is designed such that plugins only need to implement a few
-private methods. The public API is implemented by the base classes.
-In effect, the public methods can be given a decent docstring which
-does not have to be repeated at the plugins.
->>>>>>> 67239f39
 
     Note that a plugin is not required to be part of the imageio package; as
     long as a format is registered, imageio can use it. This makes imageio very
     easy to extend.
 
-<<<<<<< HEAD
-=======
-  * The format needs a short name, a description, and a list of file
-    extensions that are common for the file-format in question.
-    These are set when instantiation the Format object.
-  * Use a docstring to provide more detailed information about the
-    format/plugin, such as parameters for reading and saving that the user
-    can supply via keyword arguments.
-  * Implement ``_can_read(request)``, return a bool.
-    See also the :class:`.Request` class.
-  * Implement ``_can_write(request)``, ditto.
->>>>>>> 67239f39
 
     What methods to implement
     --------------------------
 
-    Imageio is designed such that plugins only need to implement a few
-    private methods. The public API is implemented by the base classes.
-    In effect, the public methods can be given a descent docstring which
-    does not have to be repeated at the plugins.
+    Imageio is designed such that plugins only need to implement a few private
+    methods. The public API is implemented by the base classes. In effect, the
+    public methods can be given a decent docstring which does not have to be
+    repeated at the plugins.
 
     For the Format class, the following needs to be implemented/specified:
 
     * The format needs a short name, a description, and a list of file
-      extensions that are common for the file-format in question. These ase
-      set when instantiation the Format object.
+      extensions that are common for the file-format in question. These are set
+      when instantiation the Format object.
     * Use a docstring to provide more detailed information about the
-      format/plugin, such as parameters for reading and saving that the user
-      can supply via keyword arguments.
-    * Implement ``_can_read(request)``, return a bool.
-      See also the :class:`.Request` class.
-    * Implement ``_can_write(request)``, dito.
+      format/plugin, such as parameters for reading and saving that the user can
+      supply via keyword arguments.
+    * Implement ``_can_read(request)``, return a bool. See also the
+      :class:`.Request` class.
+    * Implement ``_can_write(request)``, ditto.
 
     For the Format.Reader class:
 
