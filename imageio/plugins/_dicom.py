# -*- coding: utf-8 -*-
# imageio is distributed under the terms of the (new) BSD License.

""" Plugin for reading DICOM files.
"""

# todo: Use pydicom:
# * Note: is not py3k ready yet
# * Allow reading the full meta info
# I think we can more or less replace the SimpleDicomReader with a
# pydicom.Dataset For series, only ned to read the full info from one
# file: speed still high
# * Perhaps allow writing?

from __future__ import absolute_import, print_function, division

import sys
import os
import struct

import numpy as np

from ..core import string_types


# Determine endianity of system
sys_is_little_endian = sys.byteorder == "little"

# Define a dictionary that contains the tags that we would like to know
MINIDICT = {
    (0x7FE0, 0x0010): ("PixelData", "OB"),
    # Date and time
    (0x0008, 0x0020): ("StudyDate", "DA"),
    (0x0008, 0x0021): ("SeriesDate", "DA"),
    (0x0008, 0x0022): ("AcquisitionDate", "DA"),
    (0x0008, 0x0023): ("ContentDate", "DA"),
    (0x0008, 0x0030): ("StudyTime", "TM"),
    (0x0008, 0x0031): ("SeriesTime", "TM"),
    (0x0008, 0x0032): ("AcquisitionTime", "TM"),
    (0x0008, 0x0033): ("ContentTime", "TM"),
    # With what, where, by whom?
    (0x0008, 0x0060): ("Modality", "CS"),
    (0x0008, 0x0070): ("Manufacturer", "LO"),
    (0x0008, 0x0080): ("InstitutionName", "LO"),
    # Descriptions
    (0x0008, 0x1030): ("StudyDescription", "LO"),
    (0x0008, 0x103E): ("SeriesDescription", "LO"),
    # UID's
    (0x0008, 0x0016): ("SOPClassUID", "UI"),
    (0x0008, 0x0018): ("SOPInstanceUID", "UI"),
    (0x0020, 0x000D): ("StudyInstanceUID", "UI"),
    (0x0020, 0x000E): ("SeriesInstanceUID", "UI"),
    (0x0008, 0x0117): ("ContextUID", "UI"),
    # Numbers
    (0x0020, 0x0011): ("SeriesNumber", "IS"),
    (0x0020, 0x0012): ("AcquisitionNumber", "IS"),
    (0x0020, 0x0013): ("InstanceNumber", "IS"),
    (0x0020, 0x0014): ("IsotopeNumber", "IS"),
    (0x0020, 0x0015): ("PhaseNumber", "IS"),
    (0x0020, 0x0016): ("IntervalNumber", "IS"),
    (0x0020, 0x0017): ("TimeSlotNumber", "IS"),
    (0x0020, 0x0018): ("AngleNumber", "IS"),
    (0x0020, 0x0019): ("ItemNumber", "IS"),
    (0x0020, 0x0020): ("PatientOrientation", "CS"),
    (0x0020, 0x0030): ("ImagePosition", "CS"),
    (0x0020, 0x0032): ("ImagePositionPatient", "CS"),
    (0x0020, 0x0035): ("ImageOrientation", "CS"),
    (0x0020, 0x0037): ("ImageOrientationPatient", "CS"),
    # Patient information
    (0x0010, 0x0010): ("PatientName", "PN"),
    (0x0010, 0x0020): ("PatientID", "LO"),
    (0x0010, 0x0030): ("PatientBirthDate", "DA"),
    (0x0010, 0x0040): ("PatientSex", "CS"),
    (0x0010, 0x1010): ("PatientAge", "AS"),
    (0x0010, 0x1020): ("PatientSize", "DS"),
    (0x0010, 0x1030): ("PatientWeight", "DS"),
    # Image specific (required to construct numpy array)
    (0x0028, 0x0002): ("SamplesPerPixel", "US"),
    (0x0028, 0x0008): ("NumberOfFrames", "IS"),
    (0x0028, 0x0100): ("BitsAllocated", "US"),
    (0x0028, 0x0101): ("BitsStored", "US"),
    (0x0028, 0x0102): ("HighBit", "US"),
    (0x0028, 0x0103): ("PixelRepresentation", "US"),
    (0x0028, 0x0010): ("Rows", "US"),
    (0x0028, 0x0011): ("Columns", "US"),
    (0x0028, 0x1052): ("RescaleIntercept", "DS"),
    (0x0028, 0x1053): ("RescaleSlope", "DS"),
    # Image specific (for the user)
    (0x0028, 0x0030): ("PixelSpacing", "DS"),
    (0x0018, 0x0088): ("SliceSpacing", "DS"),
}

# Define some special tags:
# See PS 3.5-2008 section 7.5 (p.40)
ItemTag = (0xFFFE, 0xE000)  # start of Sequence Item
ItemDelimiterTag = (0xFFFE, 0xE00D)  # end of Sequence Item
SequenceDelimiterTag = (0xFFFE, 0xE0DD)  # end of Sequence of undefined length

# Define set of groups that we're interested in (so we can quickly skip others)
GROUPS = set([key[0] for key in MINIDICT.keys()])
VRS = set([val[1] for val in MINIDICT.values()])


class NotADicomFile(Exception):
    pass


class CompressedDicom(RuntimeError):
    pass


class SimpleDicomReader(object):
    """ 
    This class provides reading of pixel data from DICOM files. It is 
    focussed on getting the pixel data, not the meta info.
    
    To use, first create an instance of this class (giving it 
    a file object or filename). Next use the info attribute to
    get a dict of the meta data. The loading of pixel data is
    deferred until get_numpy_array() is called.
    
    Comparison with Pydicom
    -----------------------
    
    This code focusses on getting the pixel data out, which allows some
    shortcuts, resulting in the code being much smaller.
    
    Since the processing of data elements is much cheaper (it skips a lot
    of tags), this code is about 3x faster than pydicom (except for the
    deflated DICOM files).
    
    This class does borrow some code (and ideas) from the pydicom
    project, and (to the best of our knowledge) has the same limitations
    as pydicom with regard to the type of files that it can handle.
    
    Limitations
    -----------

    For more advanced DICOM processing, please check out pydicom.
    
      * Only a predefined subset of data elements (meta information) is read.
      * This is a reader; it can not write DICOM files.
      * (just like pydicom) it can handle none of the compressed DICOM
        formats except for "Deflated Explicit VR Little Endian"
        (1.2.840.10008.1.2.1.99). 
    
    """

    def __init__(self, file):
        # Open file if filename given
        if isinstance(file, string_types):
            self._filename = file
            self._file = open(file, "rb")
        else:
            self._filename = "<unknown file>"
            self._file = file
        # Init variable to store position and size of pixel data
        self._pixel_data_loc = None
        # The meta header is always explicit and little endian
        self.is_implicit_VR = False
        self.is_little_endian = True
        self._unpackPrefix = "<"
        # Dict to store data elements of interest in
        self._info = {}
        # VR Conversion
        self._converters = {
            # Numbers
            "US": lambda x: self._unpack("H", x),
            "UL": lambda x: self._unpack("L", x),
            # Numbers encoded as strings
            "DS": lambda x: self._splitValues(x, float, "\\"),
            "IS": lambda x: self._splitValues(x, int, "\\"),
            # strings
            "AS": lambda x: x.decode("ascii", "ignore").strip("\x00"),
            "DA": lambda x: x.decode("ascii", "ignore").strip("\x00"),
            "TM": lambda x: x.decode("ascii", "ignore").strip("\x00"),
            "UI": lambda x: x.decode("ascii", "ignore").strip("\x00"),
            "LO": lambda x: x.decode("utf-8", "ignore").strip("\x00").rstrip(),
            "CS": lambda x: self._splitValues(x, float, "\\"),
            "PN": lambda x: x.decode("utf-8", "ignore").strip("\x00").rstrip(),
        }

        # Initiate reading
        self._read()

    @property
    def info(self):
        return self._info

    def _splitValues(self, x, type, splitter):
        s = x.decode("ascii").strip("\x00")
        try:
            if splitter in s:
                return tuple([type(v) for v in s.split(splitter) if v.strip()])
            else:
                return type(s)
        except ValueError:
            return s

    def _unpack(self, fmt, value):
        return struct.unpack(self._unpackPrefix + fmt, value)[0]

    # Really only so we need minimal changes to _pixel_data_numpy
    def __iter__(self):
        return iter(self._info.keys())

    def __getattr__(self, key):
        info = object.__getattribute__(self, "_info")
        if key in info:
            return info[key]
        return object.__getattribute__(self, key)  # pragma: no cover

    def _read(self):
        f = self._file
        # Check prefix after peamble
        f.seek(128)
        if f.read(4) != b"DICM":
            raise NotADicomFile("Not a valid DICOM file.")
        # Read
        self._read_header()
        self._read_data_elements()
        self._get_shape_and_sampling()
        # Close if done, reopen if necessary to read pixel data
        if os.path.isfile(self._filename):
            self._file.close()
            self._file = None

    def _readDataElement(self):
        f = self._file
        # Get group  and element
        group = self._unpack("H", f.read(2))
        element = self._unpack("H", f.read(2))
        # Get value length
        if self.is_implicit_VR:
            vl = self._unpack("I", f.read(4))
        else:
            vr = f.read(2)
            if vr in (b"OB", b"OW", b"SQ", b"UN"):
                reserved = f.read(2)  # noqa
                vl = self._unpack("I", f.read(4))
            else:
                vl = self._unpack("H", f.read(2))
        # Get value
        if group == 0x7FE0 and element == 0x0010:
            here = f.tell()
            self._pixel_data_loc = here, vl
            f.seek(here + vl)
            return group, element, b"Deferred loading of pixel data"
        else:
            if vl == 0xFFFFFFFF:
                value = self._read_undefined_length_value()
            else:
                value = f.read(vl)
            return group, element, value

    def _read_undefined_length_value(self, read_size=128):
        """ Copied (in compacted form) from PyDicom
        Copyright Darcy Mason.
        """
        fp = self._file
        # data_start = fp.tell()
        search_rewind = 3
        bytes_to_find = struct.pack(
            self._unpackPrefix + "HH", SequenceDelimiterTag[0], SequenceDelimiterTag[1]
        )

        found = False
        value_chunks = []
        while not found:
            chunk_start = fp.tell()
            bytes_read = fp.read(read_size)
            if len(bytes_read) < read_size:
                # try again,
                # if still don't get required amount, this is last block
                new_bytes = fp.read(read_size - len(bytes_read))
                bytes_read += new_bytes
                if len(bytes_read) < read_size:
                    raise EOFError(
                        "End of file reached before sequence " "delimiter found."
                    )
            index = bytes_read.find(bytes_to_find)
            if index != -1:
                found = True
                value_chunks.append(bytes_read[:index])
                fp.seek(chunk_start + index + 4)  # rewind to end of delimiter
                length = fp.read(4)
                if length != b"\0\0\0\0":
                    print("Expected 4 zero bytes after undefined length " "delimiter")
            else:
                fp.seek(fp.tell() - search_rewind)  # rewind a bit
                # accumulate the bytes read (not including the rewind)
                value_chunks.append(bytes_read[:-search_rewind])

        # if get here then have found the byte string
        return b"".join(value_chunks)

    def _read_header(self):
        f = self._file
        TransferSyntaxUID = None

        # Read all elements, store transferSyntax when we encounter it
        try:
            while True:
                fp_save = f.tell()
                # Get element
                group, element, value = self._readDataElement()
                if group == 0x02:
                    if group == 0x02 and element == 0x10:
                        TransferSyntaxUID = value.decode("ascii").strip("\x00")
                else:
                    # No more group 2: rewind and break
                    # (don't trust group length)
                    f.seek(fp_save)
                    break
        except (EOFError, struct.error):  # pragma: no cover
            raise RuntimeError("End of file reached while still in header.")

        # Handle transfer syntax
        self._info["TransferSyntaxUID"] = TransferSyntaxUID
        #
        if TransferSyntaxUID is None:
            # Assume ExplicitVRLittleEndian
            is_implicit_VR, is_little_endian = False, True
        elif TransferSyntaxUID == "1.2.840.10008.1.2.1":
            # ExplicitVRLittleEndian
            is_implicit_VR, is_little_endian = False, True
        elif TransferSyntaxUID == "1.2.840.10008.1.2.2":
            # ExplicitVRBigEndian
            is_implicit_VR, is_little_endian = False, False
        elif TransferSyntaxUID == "1.2.840.10008.1.2":
            # implicit VR little endian
            is_implicit_VR, is_little_endian = True, True
        elif TransferSyntaxUID == "1.2.840.10008.1.2.1.99":
            # DeflatedExplicitVRLittleEndian:
            is_implicit_VR, is_little_endian = False, True
            self._inflate()
        else:
            # http://www.dicomlibrary.com/dicom/transfer-syntax/
            t, extra_info = TransferSyntaxUID, ""
            if "1.2.840.10008.1.2.4.50" <= t < "1.2.840.10008.1.2.4.99":
                extra_info = " (JPEG)"
            if "1.2.840.10008.1.2.4.90" <= t < "1.2.840.10008.1.2.4.99":
                extra_info = " (JPEG 2000)"
            if t == "1.2.840.10008.1.2.5":
                extra_info = " (RLE)"
            if t == "1.2.840.10008.1.2.6.1":
                extra_info = " (RFC 2557)"
            raise CompressedDicom(
                "The dicom reader can only read files with "
                "uncompressed image data - not %r%s. You "
                "can try using dcmtk or gdcm to convert the "
                "image." % (t, extra_info)
            )

        # From hereon, use implicit/explicit big/little endian
        self.is_implicit_VR = is_implicit_VR
        self.is_little_endian = is_little_endian
        self._unpackPrefix = "><"[is_little_endian]

    def _read_data_elements(self):
        info = self._info
        try:
            while True:
                # Get element
                group, element, value = self._readDataElement()
                # Is it a group we are interested in?
                if group in GROUPS:
                    key = (group, element)
                    name, vr = MINIDICT.get(key, (None, None))
                    # Is it an element we are interested in?
                    if name:
                        # Store value
                        converter = self._converters.get(vr, lambda x: x)
                        info[name] = converter(value)
        except (EOFError, struct.error):
            pass  # end of file ...

    def get_numpy_array(self):
        """ Get numpy arra for this DICOM file, with the correct shape,
        and pixel values scaled appropriately.
        """
        # Is there pixel data at all?
        if "PixelData" not in self:
            raise TypeError("No pixel data found in this dataset.")

        # Load it now if it was not already loaded
        if self._pixel_data_loc and len(self.PixelData) < 100:
            # Reopen file?
            close_file = False
            if self._file is None:
                close_file = True
                self._file = open(self._filename, "rb")
            # Read data
            self._file.seek(self._pixel_data_loc[0])
            if self._pixel_data_loc[1] == 0xFFFFFFFF:
                value = self._read_undefined_length_value()
            else:
                value = self._file.read(self._pixel_data_loc[1])
            # Close file
            if close_file:
                self._file.close()
                self._file = None
            # Overwrite
            self._info["PixelData"] = value

        # Get data
        data = self._pixel_data_numpy()
        data = self._apply_slope_and_offset(data)

        # Remove data again to preserve memory
        # Note that the data for the original file is loaded twice ...
        self._info["PixelData"] = (
            b"Data converted to numpy array, " + b"raw data removed to preserve memory"
        )
        return data

    def _get_shape_and_sampling(self):
        """ Get shape and sampling without actuall using the pixel data.
        In this way, the user can get an idea what's inside without having
        to load it.
        """
        # Get shape (in the same way that pydicom does)
        if "NumberOfFrames" in self and self.NumberOfFrames > 1:
            if self.SamplesPerPixel > 1:
                shape = (
                    self.SamplesPerPixel,
                    self.NumberOfFrames,
                    self.Rows,
                    self.Columns,
                )
            else:
                shape = self.NumberOfFrames, self.Rows, self.Columns
        elif "SamplesPerPixel" in self:
            if self.SamplesPerPixel > 1:
                if self.BitsAllocated == 8:
                    shape = self.SamplesPerPixel, self.Rows, self.Columns
                else:
                    raise NotImplementedError(
                        "DICOM plugin only handles "
                        "SamplesPerPixel > 1 if Bits "
                        "Allocated = 8"
                    )
            else:
                shape = self.Rows, self.Columns
        else:
            raise RuntimeError(
                "DICOM file has no SamplesPerPixel " "(perhaps this is a report?)"
            )

        # Try getting sampling between pixels
        if "PixelSpacing" in self:
            sampling = float(self.PixelSpacing[0]), float(self.PixelSpacing[1])
        else:
            sampling = 1.0, 1.0
        if "SliceSpacing" in self:
            sampling = (abs(self.SliceSpacing),) + sampling

        # Ensure that sampling has as many elements as shape
        sampling = (1.0,) * (len(shape) - len(sampling)) + sampling[-len(shape) :]

        # Set shape and sampling
        self._info["shape"] = shape
        self._info["sampling"] = sampling

    def _pixel_data_numpy(self):
        """Return a NumPy array of the pixel data.
        """
        # Taken from pydicom
        # Copyright (c) 2008-2012 Darcy Mason

        if "PixelData" not in self:
            raise TypeError("No pixel data found in this dataset.")

        # determine the type used for the array
        need_byteswap = self.is_little_endian != sys_is_little_endian

        # Make NumPy format code, e.g. "uint16", "int32" etc
        # from two pieces of info:
        #    self.PixelRepresentation -- 0 for unsigned, 1 for signed;
        #    self.BitsAllocated -- 8, 16, or 32
        format_str = "%sint%d" % (
            ("u", "")[self.PixelRepresentation],
            self.BitsAllocated,
        )
        try:
            numpy_format = np.dtype(format_str)
        except TypeError:  # pragma: no cover
            raise TypeError(
                "Data type not understood by NumPy: format='%s', "
                " PixelRepresentation=%d, BitsAllocated=%d"
                % (numpy_format, self.PixelRepresentation, self.BitsAllocated)
            )

        # Have correct Numpy format, so create the NumPy array
        arr = np.fromstring(self.PixelData, numpy_format)

        # XXX byte swap - may later handle this in read_file!!?
        if need_byteswap:
            arr.byteswap(True)  # True means swap in-place, don't make new copy

        # Note the following reshape operations return a new *view* onto arr,
        # but don't copy the data
        arr = arr.reshape(*self._info["shape"])
        return arr

    def _apply_slope_and_offset(self, data):
        """ 
        If RescaleSlope and RescaleIntercept are present in the data,
        apply them. The data type of the data is changed if necessary.
        """
        # Obtain slope and offset
        slope, offset = 1, 0
        needFloats, needApplySlopeOffset = False, False
        if "RescaleSlope" in self:
            needApplySlopeOffset = True
            slope = self.RescaleSlope
        if "RescaleIntercept" in self:
            needApplySlopeOffset = True
            offset = self.RescaleIntercept
        if int(slope) != slope or int(offset) != offset:
            needFloats = True
        if not needFloats:
            slope, offset = int(slope), int(offset)

        # Apply slope and offset
        if needApplySlopeOffset:
            # Maybe we need to change the datatype?
            if data.dtype in [np.float32, np.float64]:
                pass
            elif needFloats:
                data = data.astype(np.float32)
            else:
                # Determine required range
                minReq, maxReq = data.min(), data.max()
                minReq = min([minReq, minReq * slope + offset, maxReq * slope + offset])
                maxReq = max([maxReq, minReq * slope + offset, maxReq * slope + offset])

                # Determine required datatype from that
                dtype = None
                if minReq < 0:
                    # Signed integer type
                    maxReq = max([-minReq, maxReq])
                    if maxReq < 2 ** 7:
                        dtype = np.int8
                    elif maxReq < 2 ** 15:
                        dtype = np.int16
                    elif maxReq < 2 ** 31:
                        dtype = np.int32
                    else:
                        dtype = np.float32
                else:
                    # Unsigned integer type
                    if maxReq < 2 ** 8:
                        dtype = np.int8
                    elif maxReq < 2 ** 16:
                        dtype = np.int16
                    elif maxReq < 2 ** 32:
                        dtype = np.int32
                    else:
                        dtype = np.float32
                # Change datatype
                if dtype != data.dtype:
                    data = data.astype(dtype)

            # Apply slope and offset
            data *= slope
            data += offset

        # Done
        return data

    def _inflate(self):
        # Taken from pydicom
        # Copyright (c) 2008-2012 Darcy Mason
        import zlib
        from io import BytesIO

        # See PS3.6-2008 A.5 (p 71) -- when written, the entire dataset
        #   following the file metadata was prepared the normal way,
        #   then "deflate" compression applied.
        #  All that is needed here is to decompress and then
        #      use as normal in a file-like object
        zipped = self._file.read()
        # -MAX_WBITS part is from comp.lang.python answer:
        # groups.google.com/group/comp.lang.python/msg/e95b3b38a71e6799
        unzipped = zlib.decompress(zipped, -zlib.MAX_WBITS)
        self._file = BytesIO(unzipped)  # a file-like object


class DicomSeries(object):
    """ DicomSeries
    This class represents a serie of dicom files (SimpleDicomReader
    objects) that belong together. If these are multiple files, they
    represent the slices of a volume (like for CT or MRI).
    """

    def __init__(self, suid, progressIndicator):
        # Init dataset list and the callback
        self._entries = []

        # Init props
        self._suid = suid
        self._info = {}
        self._progressIndicator = progressIndicator

    def __len__(self):
        return len(self._entries)

    def __iter__(self):
        return iter(self._entries)

    def __getitem__(self, index):
        return self._entries[index]

    @property
    def suid(self):
        return self._suid

    @property
    def shape(self):
        """ The shape of the data (nz, ny, nx). """
        return self._info["shape"]

    @property
    def sampling(self):
        """ The sampling (voxel distances) of the data (dz, dy, dx). """
        return self._info["sampling"]

    @property
    def info(self):
        """ A dictionary containing the information as present in the
        first dicomfile of this serie. None if there are no entries. """
        return self._info

    @property
    def description(self):
        """ A description of the dicom series. Used fields are
        PatientName, shape of the data, SeriesDescription, and
        ImageComments.
        """
        info = self.info

        # If no info available, return simple description
        if not info:  # pragma: no cover
            return "DicomSeries containing %i images" % len(self)

        fields = []
        # Give patient name
        if "PatientName" in info:
            fields.append("" + info["PatientName"])
        # Also add dimensions
        if self.shape:
            tmp = [str(d) for d in self.shape]
            fields.append("x".join(tmp))
        # Try adding more fields
        if "SeriesDescription" in info:
            fields.append("'" + info["SeriesDescription"] + "'")
        if "ImageComments" in info:
            fields.append("'" + info["ImageComments"] + "'")

        # Combine
        return " ".join(fields)

    def __repr__(self):
        adr = hex(id(self)).upper()
        return "<DicomSeries with %i images at %s>" % (len(self), adr)

    def get_numpy_array(self):
        """ Get (load) the data that this DicomSeries represents, and return
        it as a numpy array. If this serie contains multiple images, the
        resulting array is 3D, otherwise it's 2D.
        """

        # It's easy if no file or if just a single file
        if len(self) == 0:
            raise ValueError("Serie does not contain any files.")
        elif len(self) == 1:
            return self[0].get_numpy_array()

        # Check info
        if self.info is None:
            raise RuntimeError("Cannot return volume if series not finished.")

        # Init data (using what the dicom packaged produces as a reference)
        slice = self[0].get_numpy_array()
        vol = np.zeros(self.shape, dtype=slice.dtype)
        vol[0] = slice

        # Fill volume
        self._progressIndicator.start("loading data", "", len(self))
        for z in range(1, len(self)):
            vol[z] = self[z].get_numpy_array()
            self._progressIndicator.set_progress(z + 1)
        self._progressIndicator.finish()

        # Done
        import gc

        gc.collect()
        return vol

    def _append(self, dcm):
        self._entries.append(dcm)

<<<<<<< HEAD
    def _slice_dist_from_origin(self, image_position_patient, image_orientation_patient):
        """This function computes the distance of the image slice from the origin in the patient co-ordinate system.

        The row and column directional cosines are just the unit vectors along the row and column directions respectively.
        Hence the unit normal vector to the image slice is computed by taking the cross product between the directional
        cosines. Further, we know that the image position patient (IPP) is a point on the slice plane. Hence the distance
        of the plane from the origin is just the projection of the IPP position vector along the plane normal direction,
        i.e. the dot product between the IPP position vector and slice unit normal vector
        """
        # Compute the unit normal vector to the slice
        slice_normal = []
        # x component
        slice_normal.append(image_orientation_patient[1] * image_orientation_patient[5] - image_orientation_patient[2] * image_orientation_patient[4])
        # y component
        slice_normal.append(image_orientation_patient[2] * image_orientation_patient[3] - image_orientation_patient[0] * image_orientation_patient[5])
        # z component
        slice_normal.append(image_orientation_patient[0] * image_orientation_patient[4] - image_orientation_patient[1] * image_orientation_patient[3])
        # Compute the distance of the plane from the origin (projection of the IPP along the plane normal vector)
        dist_from_origin = 0
        for x in range(0, 3):
            dist_from_origin += slice_normal[x] * image_position_patient[x]
        return dist_from_origin

    def _sort(self):
        # Sorting the slices of the dicom series according to their position (distance from the origin) in the patient
        # co-ordinate system.
        self._entries.sort(key=lambda k: self._slice_dist_from_origin(k.ImagePositionPatient, k.ImageOrientationPatient))
        # self._entries.sort(key=lambda k: k.InstanceNumber) # InstanceNumber is not a reliable attribute
    
=======
    def _sort(self):
        self._entries.sort(key=lambda k: k.InstanceNumber)

>>>>>>> 5c8c440a
    def _finish(self):
        """
        Evaluate the series of dicom files. Together they should make up
        a volumetric dataset. This means the files should meet certain
        conditions. Also some additional information has to be calculated,
        such as the distance between the slices. This method sets the
        attributes for "shape", "sampling" and "info".

        This method checks:
          * that there are no missing files
          * that the dimensions of all images match
          * that the pixel spacing of all images match
        """

        # The datasets list should be sorted by instance number
        L = self._entries
        if len(L) == 0:
            return
        elif len(L) == 1:
            self._info = L[0].info
            return

        # Get previous
        ds1 = L[0]
        # Init measures to calculate average of
        distance_sum = 0.0
        # Init measures to check (these are in 2D)
        dimensions = ds1.Rows, ds1.Columns
        # sampling = float(ds1.PixelSpacing[0]), float(ds1.PixelSpacing[1])
        sampling = ds1.info["sampling"][:2]  # row, column

        for index in range(len(L)):
            # The first round ds1 and ds2 will be the same, for the
            # distance calculation this does not matter
            # Get current
            ds2 = L[index]
            # Get positions
            pos1 = float(ds1.ImagePositionPatient[2])
            pos2 = float(ds2.ImagePositionPatient[2])
            # Update distance_sum to calculate distance later
            distance_sum += abs(pos1 - pos2)
            # Test measures
            dimensions2 = ds2.Rows, ds2.Columns
            # sampling2 = float(ds2.PixelSpacing[0]), float(ds2.PixelSpacing[1])
            sampling2 = ds2.info["sampling"][:2]  # row, column
            if dimensions != dimensions2:
                # We cannot produce a volume if the dimensions match
                raise ValueError("Dimensions of slices does not match.")
            if sampling != sampling2:
                # We can still produce a volume, but we should notify the user
                self._progressIndicator.write("Warn: sampling does not match.")
            # Store previous
            ds1 = ds2

        # Finish calculating average distance
        # (Note that there are len(L)-1 distances)
        distance_mean = distance_sum / (len(L) - 1)

        # Set info dict
        self._info = L[0].info.copy()

        # Store information that is specific for the serie
        self._info["shape"] = (len(L),) + ds2.info["shape"]
        self._info["sampling"] = (distance_mean,) + ds2.info["sampling"]


def list_files(files, path):
    """List all files in the directory, recursively. """
    for item in os.listdir(path):
        item = os.path.join(path, item)
        if os.path.isdir(item):
            list_files(files, item)
        elif os.path.isfile(item):
            files.append(item)


def process_directory(request, progressIndicator, readPixelData=False):
    """
    Reads dicom files and returns a list of DicomSeries objects, which
    contain information about the data, and can be used to load the
    image or volume data.
    
    if readPixelData is True, the pixel data of all series is read. By
    default the loading of pixeldata is deferred until it is requested
    using the DicomSeries.get_pixel_array() method. In general, both
    methods should be equally fast.
    """
    # Get directory to examine
    if os.path.isdir(request.filename):
        path = request.filename
    elif os.path.isfile(request.filename):
        path = os.path.dirname(request.filename)
    else:  # pragma: no cover - tested earlier
        raise ValueError(
            "Dicom plugin needs a valid filename to examine " "the directory"
        )

    # Check files
    files = []
    list_files(files, path)  # Find files recursively

    # Gather file data and put in DicomSeries
    series = {}
    count = 0
    progressIndicator.start("examining files", "files", len(files))
    for filename in files:
        # Show progress (note that we always start with a 0.0)
        count += 1
        progressIndicator.set_progress(count)
        # Skip DICOMDIR files
        if filename.count("DICOMDIR"):  # pragma: no cover
            continue
        # Try loading dicom ...
        try:
            dcm = SimpleDicomReader(filename)
        except NotADicomFile:
            continue  # skip non-dicom file
        except Exception as why:  # pragma: no cover
            progressIndicator.write(str(why))
            continue
        # Get SUID and register the file with an existing or new series object
        try:
            suid = dcm.SeriesInstanceUID
        except AttributeError:  # pragma: no cover
            continue  # some other kind of dicom file
        if suid not in series:
            series[suid] = DicomSeries(suid, progressIndicator)
        series[suid]._append(dcm)

    # Finish progress
    # progressIndicator.finish('Found %i series.' % len(series))

    # Make a list and sort, so that the order is deterministic
    series = list(series.values())
    series.sort(key=lambda x: x.suid)

    # Split series if necessary
    for serie in reversed([serie for serie in series]):
        splitSerieIfRequired(serie, series, progressIndicator)

    # Finish all series
    # progressIndicator.start('analyse series', '', len(series))
    series_ = []
    for i in range(len(series)):
        try:
            series[i]._finish()
            series_.append(series[i])
        except Exception as err:  # pragma: no cover
            progressIndicator.write(str(err))
            pass  # Skip serie (probably report-like file without pixels)
        # progressIndicator.set_progress(i+1)
    progressIndicator.finish("Found %i correct series." % len(series_))

    # Done
    return series_


def splitSerieIfRequired(serie, series, progressIndicator):
    """ 
    Split the serie in multiple series if this is required. The choice
    is based on examing the image position relative to the previous
    image. If it differs too much, it is assumed that there is a new
    dataset. This can happen for example in unspitted gated CT data.
    """

    # Sort the original list and get local name
    serie._sort()
    L = serie._entries
    # Init previous slice
    ds1 = L[0]
    # Check whether we can do this
    if "ImagePositionPatient" not in ds1:
        return
    # Initialize a list of new lists
    L2 = [[ds1]]
    # Init slice distance estimate
    distance = 0

    for index in range(1, len(L)):
        # Get current slice
        ds2 = L[index]
        # Get positions
        pos1 = float(ds1.ImagePositionPatient[2])
        pos2 = float(ds2.ImagePositionPatient[2])
        # Get distances
        newDist = abs(pos1 - pos2)
        # deltaDist = abs(firstPos-pos2)
        # If the distance deviates more than 2x from what we've seen,
        # we can agree it's a new dataset.
        if distance and newDist > 2.1 * distance:
            L2.append([])
            distance = 0
        else:
            # Test missing file
            if distance and newDist > 1.5 * distance:
                progressIndicator.write(
                    "Warning: missing file after %r" % ds1._filename
                )
            distance = newDist
        # Add to last list
        L2[-1].append(ds2)
        # Store previous
        ds1 = ds2

    # Split if we should
    if len(L2) > 1:
        # At what position are we now?
        i = series.index(serie)
        # Create new series
        series2insert = []
        for L in L2:
            newSerie = DicomSeries(serie.suid, progressIndicator)
            newSerie._entries = L
            series2insert.append(newSerie)
        # Insert series and remove self
        for newSerie in reversed(series2insert):
            series.insert(i, newSerie)
        series.remove(serie)<|MERGE_RESOLUTION|>--- conflicted
+++ resolved
@@ -135,7 +135,6 @@
     
     Limitations
     -----------
-
     For more advanced DICOM processing, please check out pydicom.
     
       * Only a predefined subset of data elements (meta information) is read.
@@ -702,10 +701,10 @@
     def _append(self, dcm):
         self._entries.append(dcm)
 
-<<<<<<< HEAD
-    def _slice_dist_from_origin(self, image_position_patient, image_orientation_patient):
+    def _slice_dist_from_origin(
+        self, image_position_patient, image_orientation_patient
+    ):
         """This function computes the distance of the image slice from the origin in the patient co-ordinate system.
-
         The row and column directional cosines are just the unit vectors along the row and column directions respectively.
         Hence the unit normal vector to the image slice is computed by taking the cross product between the directional
         cosines. Further, we know that the image position patient (IPP) is a point on the slice plane. Hence the distance
@@ -715,11 +714,20 @@
         # Compute the unit normal vector to the slice
         slice_normal = []
         # x component
-        slice_normal.append(image_orientation_patient[1] * image_orientation_patient[5] - image_orientation_patient[2] * image_orientation_patient[4])
+        slice_normal.append(
+            image_orientation_patient[1] * image_orientation_patient[5]
+            - image_orientation_patient[2] * image_orientation_patient[4]
+        )
         # y component
-        slice_normal.append(image_orientation_patient[2] * image_orientation_patient[3] - image_orientation_patient[0] * image_orientation_patient[5])
+        slice_normal.append(
+            image_orientation_patient[2] * image_orientation_patient[3]
+            - image_orientation_patient[0] * image_orientation_patient[5]
+        )
         # z component
-        slice_normal.append(image_orientation_patient[0] * image_orientation_patient[4] - image_orientation_patient[1] * image_orientation_patient[3])
+        slice_normal.append(
+            image_orientation_patient[0] * image_orientation_patient[4]
+            - image_orientation_patient[1] * image_orientation_patient[3]
+        )
         # Compute the distance of the plane from the origin (projection of the IPP along the plane normal vector)
         dist_from_origin = 0
         for x in range(0, 3):
@@ -729,14 +737,13 @@
     def _sort(self):
         # Sorting the slices of the dicom series according to their position (distance from the origin) in the patient
         # co-ordinate system.
-        self._entries.sort(key=lambda k: self._slice_dist_from_origin(k.ImagePositionPatient, k.ImageOrientationPatient))
+        self._entries.sort(
+            key=lambda k: self._slice_dist_from_origin(
+                k.ImagePositionPatient, k.ImageOrientationPatient
+            )
+        )
         # self._entries.sort(key=lambda k: k.InstanceNumber) # InstanceNumber is not a reliable attribute
-    
-=======
-    def _sort(self):
-        self._entries.sort(key=lambda k: k.InstanceNumber)
-
->>>>>>> 5c8c440a
+
     def _finish(self):
         """
         Evaluate the series of dicom files. Together they should make up
@@ -744,7 +751,6 @@
         conditions. Also some additional information has to be calculated,
         such as the distance between the slices. This method sets the
         attributes for "shape", "sampling" and "info".
-
         This method checks:
           * that there are no missing files
           * that the dimensions of all images match
@@ -954,4 +960,6 @@
         # Insert series and remove self
         for newSerie in reversed(series2insert):
             series.insert(i, newSerie)
-        series.remove(serie)+
+
+series.remove(serie)