# -*- coding: utf-8 -*-
# imageio is distributed under the terms of the (new) BSD License.

""" Read/Write images using Pillow/PIL.

Backend Library: `Pillow <https://pillow.readthedocs.io/en/stable/>`_

Plugin that wraps the the Pillow library. Pillow is a friendly fork of PIL
(Python Image Library) and supports reading and writing of common formats (jpg,
png, gif, tiff, ...). For, the complete list of features and supported formats
please refer to pillows official docs (see the Backend Library link).

Parameters
----------
request : Request
    A request object representing the resource to be operated on.

Methods
-------

.. autosummary::
    :toctree: _plugins/pillow

    PillowPlugin.read
    PillowPlugin.write
    PillowPlugin.iter
    PillowPlugin.get_meta

"""

from io import BytesIO
from typing import Callable, Optional, Dict, Any, Tuple, cast, Iterator, Union, List
import numpy as np
from PIL import Image, UnidentifiedImageError, ImageSequence, ExifTags  # type: ignore
from ..core.request import Request, IOMode, InitializationError, URI_BYTES
from ..core.v3_plugin_api import PluginV3, ImageProperties
import warnings
from ..typing import ArrayLike


def _exif_orientation_transform(orientation: int, mode: str) -> Callable:
    # get transformation that transforms an image from a
    # given EXIF orientation into the standard orientation

    # -1 if the mode has color channel, 0 otherwise
    axis = -2 if Image.getmodebands(mode) > 1 else -1

    EXIF_ORIENTATION = {
        1: lambda x: x,
        2: lambda x: np.flip(x, axis=axis),
        3: lambda x: np.rot90(x, k=2),
        4: lambda x: np.flip(x, axis=axis - 1),
        5: lambda x: np.flip(np.rot90(x, k=3), axis=axis),
        6: lambda x: np.rot90(x, k=1),
        7: lambda x: np.flip(np.rot90(x, k=1), axis=axis),
        8: lambda x: np.rot90(x, k=3),
    }

    return EXIF_ORIENTATION[orientation]


class PillowPlugin(PluginV3):
    def __init__(self, request: Request) -> None:
        """Instantiate a new Pillow Plugin Object

        Parameters
        ----------
        request : {Request}
            A request object representing the resource to be operated on.

        """

        super().__init__(request)

        self._image: Image = None

        if request.mode.io_mode == IOMode.read:
            try:
                with Image.open(request.get_file()):
                    # Check if it is generally possible to read the image.
                    # This will not read any data and merely try to find a
                    # compatible pillow plugin (ref: the pillow docs).
                    pass
            except UnidentifiedImageError:
                if request._uri_type == URI_BYTES:
                    raise InitializationError(
                        "Pillow can not read the provided bytes."
                    ) from None
                else:
                    raise InitializationError(
                        f"Pillow can not read {request.raw_uri}."
                    ) from None

            self._image = Image.open(self._request.get_file())
        else:
            extension = self.request.extension or self.request.format_hint
            if extension is None:
                warnings.warn(
                    "Can't determine file format to write as. You _must_"
                    " set `format` during write or the call will fail. Use "
                    "`extension` to supress this warning. ",
                    UserWarning,
                )
                return

            tirage = [Image.preinit, Image.init]
            for format_loader in tirage:
                format_loader()
                if extension in Image.registered_extensions().keys():
                    return

            raise InitializationError(
                f"Pillow can not write `{extension}` files."
            ) from None

    def close(self) -> None:
        if self._image:
            self._image.close()

        self._request.finish()

    def read(
        self,
        *,
<<<<<<< HEAD
        index: int = None,
        mode: str = None,
        rotate: bool = False,
        apply_gamma: bool = False,
        writeable_output: bool = True,
        as_gray: bool = None,
=======
        index=None,
        mode=None,
        pilmode=None,
        rotate=False,
        exifrotate=None,
        apply_gamma=False,
        as_gray=None,
>>>>>>> 68c46c8e
    ) -> np.ndarray:
        """
        Parses the given URI and creates a ndarray from it.

        Parameters
        ----------
        index : int
            If the ImageResource contains multiple ndimages, and index is an
            integer, select the index-th ndimage from among them and return it.
            If index is an ellipsis (...), read all ndimages in the file and
            stack them along a new batch dimension and return them. If index is
            None, this plugin reads the first image of the file (index=0) unless
            the image is a GIF or APNG, in which case all images are read
            (index=...).
        mode : str
            Convert the image to the given mode before returning it. If None,
            the mode will be left unchanged. Possible modes can be found at:
            https://pillow.readthedocs.io/en/stable/handbook/concepts.html#modes
        pilmode : str
            Deprecated, use `mode` instead.
        rotate : bool
            If True and the image contains an EXIF orientation tag,
            apply the orientation before returning the ndimage.
        exifrotate : bool
            Deprecated, use `rotate` instead.
        apply_gamma : bool
            If True and the image contains metadata about gamma, apply gamma
            correction to the image.
        writable_output : bool
            If True, ensure that the image is writable before returning it to
            the user. This incurs a full copy of the pixel data if the data
            served by pillow is read-only. Consequentially, setting this flag to
            False improves performance for some images.
        as_gray : bool
            Deprecated. Exists to raise a constructive error message.

        Returns
        -------
        ndimage : ndarray
            A numpy array containing the loaded image data

        Notes
        -----
        If you read a paletted image (e.g. GIF) then the plugin will apply the
        palette by default. Should you wish to read the palette indices of each
        pixel use ``mode="P"``. The coresponding color pallete can be found in
        the image's metadata using the ``palette`` key when metadata is
        extracted using the ``exclude_applied=False`` kwarg. The latter is
        needed, as palettes are applied by default and hence excluded by default
        to keep metadata and pixel data consistent.

        """

        if pilmode is not None:
            warnings.warn(
                "`pilmode` is deprecated. Use `mode` instead.", DeprecationWarning
            )
            mode = pilmode

        if exifrotate is not None:
            warnings.warn(
                "`exifrotate` is deprecated. Use `rotate` instead.", DeprecationWarning
            )
            rotate = exifrotate

        if as_gray is not None:
            raise TypeError(
                "The keyword `as_gray` is no longer supported."
                "Use `mode='L'` instead."
            )

        if index is None:
            if self._image.format == "GIF":
                index = Ellipsis
            elif self._image.custom_mimetype == "image/apng":
                index = Ellipsis
            else:
                index = 0

        if isinstance(index, int):
            # will raise IO error if index >= number of frames in image
            self._image.seek(index)
            image = self._apply_transforms(
                self._image, mode, rotate, apply_gamma, writeable_output
            )
        else:
            iterator = self.iter(
                mode=mode,
                rotate=rotate,
                apply_gamma=apply_gamma,
                writeable_output=writeable_output,
            )
            image = np.stack([im for im in iterator], axis=0)

        return image

    def iter(
        self,
        *,
        mode: str = None,
        rotate: bool = False,
        apply_gamma: bool = False,
        writeable_output: bool = True,
    ) -> Iterator[np.ndarray]:
        """
        Iterate over all ndimages/frames in the URI

        Parameters
        ----------
        mode : {str, None}
            Convert the image to the given mode before returning it. If None,
            the mode will be left unchanged. Possible modes can be found at:
            https://pillow.readthedocs.io/en/stable/handbook/concepts.html#modes
        rotate : {bool}
            If set to ``True`` and the image contains an EXIF orientation tag,
            apply the orientation before returning the ndimage.
        apply_gamma : {bool}
            If ``True`` and the image contains metadata about gamma, apply gamma
            correction to the image.
        writable_output : bool
            If True, ensure that the image is writable before returning it to
            the user. This incurs a full copy of the pixel data if the data
            served by pillow is read-only. Consequentially, setting this flag to
            False improves performance for some images.
        """

        for im in ImageSequence.Iterator(self._image):
            yield self._apply_transforms(
                im, mode, rotate, apply_gamma, writeable_output
            )

    def _apply_transforms(
        self, image, mode, rotate, apply_gamma, writeable_output
    ) -> np.ndarray:
        if mode is not None:
            image = image.convert(mode)
        elif image.mode == "P":
            # adjust for pillow9 changes
            # see: https://github.com/python-pillow/Pillow/issues/5929
            image = image.convert(image.palette.mode)
        image = np.asarray(image)

        meta = self.metadata(index=self._image.tell(), exclude_applied=False)
        if rotate and "Orientation" in meta:
            transformation = _exif_orientation_transform(
                meta["Orientation"], self._image.mode
            )
            image = transformation(image)

        if apply_gamma and "gamma" in meta:
            gamma = float(meta["gamma"])
            scale = float(65536 if image.dtype == np.uint16 else 255)
            gain = 1.0
            image = ((image / scale) ** gamma) * scale * gain + 0.4999
            image = np.round(image).astype(np.uint8)

        if writeable_output and not image.flags["WRITEABLE"]:
            image = np.array(image)

        return image

    def write(
        self,
        ndimage: Union[ArrayLike, List[ArrayLike]],
        *,
        mode: str = None,
        format: str = None,
        is_batch: bool = None,
        **kwargs,
    ) -> Optional[bytes]:
        """
        Write an ndimage to the URI specified in path.

        If the URI points to a file on the current host and the file does not
        yet exist it will be created. If the file exists already, it will be
        appended if possible; otherwise, it will be replaced.

        If necessary, the image is broken down along the leading dimension to
        fit into individual frames of the chosen format. If the format doesn't
        support multiple frames, and IOError is raised.

        Parameters
        ----------
        image : ndarray or list
            The ndimage to write. If a list is given each element is expected to
            be an ndimage.
        mode : str
            Specify the image's color format. If None (default), the mode is
            inferred from the array's shape and dtype. Possible modes can be
            found at:
            https://pillow.readthedocs.io/en/stable/handbook/concepts.html#modes
        format : str
            Optional format override. If omitted, the format to use is
            determined from the filename extension. If a file object was used
            instead of a filename, this parameter must always be used.
        is_batch : bool
            Explicitly tell the writer that ``image`` is a batch of images
            (True) or not (False). If None, the writer will guess this from the
            provided ``mode`` or ``image.shape``. While the latter often works,
            it may cause problems for small images due to aliasing of spatial
            and color-channel axes.
        kwargs : ...
            Extra arguments to pass to pillow. If a writer doesn't recognise an
            option, it is silently ignored. The available options are described
            in pillow's `image format documentation
            <https://pillow.readthedocs.io/en/stable/handbook/image-file-formats.html>`_
            for each writer.

        Notes
        -----
        When writing batches of very narrow (2-4 pixels wide) gray images set
        the ``mode`` explicitly to avoid the batch being identified as a colored
        image.

        """
        if "fps" in kwargs:
            raise TypeError(
                "The keyword `fps` is no longer supported. Use `duration`"
                "(in ms) instead, e.g. `fps=50` == `duration=20` (1000 * 1/50)."
            )

        extension = self.request.extension or self.request.format_hint

        save_args = {
            "format": format or Image.registered_extensions()[extension],
        }

        if isinstance(ndimage, list):
            ndimage = np.stack(ndimage, axis=0)
            is_batch = True
        else:
            ndimage = np.asarray(ndimage)

        # check if ndimage is a batch of frames/pages (e.g. for writing GIF)
        # if mode is given, use it; otherwise fall back to image.ndim only
        if is_batch is not None:
            pass
        elif mode is not None:
            is_batch = (
                ndimage.ndim > 3 if Image.getmodebands(mode) > 1 else ndimage.ndim > 2
            )
        elif ndimage.ndim == 2:
            is_batch = False
        elif ndimage.ndim == 3 and ndimage.shape[-1] == 1:
            raise ValueError("Can't write images with one color channel.")
        elif ndimage.ndim == 3 and ndimage.shape[-1] in [2, 3, 4]:
            # Note: this makes a channel-last assumption
            is_batch = False
        else:
            is_batch = True

        if not is_batch:
            ndimage = ndimage[None, ...]

        pil_frames = list()
        for frame in ndimage:
            pil_frame = Image.fromarray(frame, mode=mode)
            if "bits" in kwargs:
                pil_frame = pil_frame.quantize(colors=2 ** kwargs["bits"])
            pil_frames.append(pil_frame)
        primary_image, other_images = pil_frames[0], pil_frames[1:]

        if is_batch:
            save_args["save_all"] = True
            save_args["append_images"] = other_images

        save_args.update(kwargs)
        primary_image.save(self._request.get_file(), **save_args)

        if self._request._uri_type == URI_BYTES:
            file = cast(BytesIO, self._request.get_file())
            return file.getvalue()

        return None

    def get_meta(self, *, index=0) -> Dict[str, Any]:
        return self.metadata(index=index, exclude_applied=False)

    def metadata(
        self, index: int = None, exclude_applied: bool = True
    ) -> Dict[str, Any]:
        """Read ndimage metadata.

        Parameters
        ----------
        index : {integer, None}
            If the ImageResource contains multiple ndimages, and index is an
            integer, select the index-th ndimage from among them and return its
            metadata. If index is an ellipsis (...), read and return global
            metadata. If index is None, this plugin reads metadata from the
            first image of the file (index=0) unless the image is a GIF or APNG,
            in which case global metadata is read (index=...).
        exclude_applied : bool
            If True, exclude metadata fields that are applied to the image while
            reading. For example, if the binary data contains a rotation flag,
            the image is rotated by default and the rotation flag is excluded
            from the metadata to avoid confusion.

        Returns
        -------
        metadata : dict
            A dictionary of format-specific metadata.

        """

        if index is None:
            if self._image.format == "GIF":
                index = Ellipsis
            elif self._image.custom_mimetype == "image/apng":
                index = Ellipsis
            else:
                index = 0

        if isinstance(index, int) and self._image.tell() != index:
            self._image.seek(index)

        metadata = self._image.info.copy()
        metadata["mode"] = self._image.mode
        metadata["shape"] = self._image.size

        if self._image.mode == "P" and not exclude_applied:
            metadata["palette"] = np.asarray(tuple(self._image.palette.colors.keys()))

        if self._image.getexif():
            exif_data = {
                ExifTags.TAGS.get(key, "unknown"): value
                for key, value in dict(self._image.getexif()).items()
            }
            exif_data.pop("unknown", None)
            metadata.update(exif_data)

        if exclude_applied:
            metadata.pop("Orientation", None)

        return metadata

    def properties(self, index: int = None) -> ImageProperties:
        """Standardized ndimage metadata
        Parameters
        ----------
        index : int
            If the ImageResource contains multiple ndimages, and index is an
            integer, select the index-th ndimage from among them and return its
            properties. If index is an ellipsis (...), read and return the
            properties of all ndimages in the file stacked along a new batch
            dimension. If index is None, this plugin reads and returns the
            properties of the first image (index=0) unless the image is a GIF or
            APNG, in which case it reads and returns the properties all images
            (index=...).

        Returns
        -------
        properties : ImageProperties
            A dataclass filled with standardized image metadata.

        Notes
        -----
        This does not decode pixel data and is fast for large images.

        """

        if index is None:
            if self._image.format == "GIF":
                index = Ellipsis
            elif self._image.custom_mimetype == "image/apng":
                index = Ellipsis
            else:
                index = 0

        if index is Ellipsis:
            self._image.seek(0)
        else:
            self._image.seek(index)

        if self._image.mode == "P":
            # mode of palette images is determined by their palette
            mode = self._image.palette.mode
        else:
            mode = self._image.mode

        width: int = self._image.width
        height: int = self._image.height
        shape: Tuple[int, ...] = (height, width)

        n_frames: int = self._image.n_frames
        if index is ...:
            shape = (n_frames, *shape)

        dummy = np.asarray(Image.new(mode, (1, 1)))
        pil_shape: Tuple[int, ...] = dummy.shape
        if len(pil_shape) > 2:
            shape = (*shape, *pil_shape[2:])

        return ImageProperties(
            shape=shape,
            dtype=dummy.dtype,
            n_images=n_frames if index is Ellipsis else None,
            is_batch=index is Ellipsis,
        )<|MERGE_RESOLUTION|>--- conflicted
+++ resolved
@@ -122,22 +122,14 @@
     def read(
         self,
         *,
-<<<<<<< HEAD
         index: int = None,
         mode: str = None,
         rotate: bool = False,
         apply_gamma: bool = False,
         writeable_output: bool = True,
+        pilmode:str=None,
+        exifrotate:bool=None,
         as_gray: bool = None,
-=======
-        index=None,
-        mode=None,
-        pilmode=None,
-        rotate=False,
-        exifrotate=None,
-        apply_gamma=False,
-        as_gray=None,
->>>>>>> 68c46c8e
     ) -> np.ndarray:
         """
         Parses the given URI and creates a ndarray from it.
@@ -156,13 +148,9 @@
             Convert the image to the given mode before returning it. If None,
             the mode will be left unchanged. Possible modes can be found at:
             https://pillow.readthedocs.io/en/stable/handbook/concepts.html#modes
-        pilmode : str
-            Deprecated, use `mode` instead.
         rotate : bool
             If True and the image contains an EXIF orientation tag,
             apply the orientation before returning the ndimage.
-        exifrotate : bool
-            Deprecated, use `rotate` instead.
         apply_gamma : bool
             If True and the image contains metadata about gamma, apply gamma
             correction to the image.
@@ -171,6 +159,10 @@
             the user. This incurs a full copy of the pixel data if the data
             served by pillow is read-only. Consequentially, setting this flag to
             False improves performance for some images.
+        pilmode : str
+            Deprecated, use `mode` instead.
+        exifrotate : bool
+            Deprecated, use `rotate` instead.
         as_gray : bool
             Deprecated. Exists to raise a constructive error message.
 
