--- conflicted
+++ resolved
@@ -125,9 +125,6 @@
 
         # Parse what was given
         self._parse_uri(uri)
-<<<<<<< HEAD
-
-=======
         
         # Set extension
         if self._filename is not None:
@@ -137,7 +134,6 @@
                 ext = ext.split('?')[0]
             self._extension = '.' + ext.split('.')[-1].lower()
     
->>>>>>> b122f914
     def _parse_uri(self, uri):
         """ Try to figure our what we were given
         """
