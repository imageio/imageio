--- conflicted
+++ resolved
@@ -311,17 +311,7 @@
     kwargs : ...
         Further keyword arguments are passed to the writer. See :func:`.help`
         to see what arguments are available for a particular format.
-<<<<<<< HEAD
-    """
-
-    #Ensure non empty sequence
-    if len(ims) == 0:
-        raise ValueError('Numpy sequence must not be empty.')
-
-=======
-    """ 
-    
->>>>>>> b122f914
+    """
     # Get writer
     writer = get_writer(uri, format, 'I', **kwargs)
     written = 0
@@ -345,9 +335,6 @@
 
             # Add image
             writer.append_data(im)
-<<<<<<< HEAD
-
-=======
             written += 1
     
     # Check that something was written. Check after writing, because ims might
@@ -355,7 +342,6 @@
     if not written:
         raise RuntimeError('Zero images were written.')
     
->>>>>>> b122f914
     # Return a result if there is any
     return writer.request.get_result()
 
@@ -521,9 +507,6 @@
 
             # Add image
             writer.append_data(im)
-<<<<<<< HEAD
-
-=======
             written += 1
     
     # Check that something was written. Check after writing, because ims might
@@ -531,7 +514,6 @@
     if not written:
         raise RuntimeError('Zero volumes were written.')
     
->>>>>>> b122f914
     # Return a result if there is any
     return writer.request.get_result()
 
